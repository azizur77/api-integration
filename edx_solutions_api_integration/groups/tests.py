--- conflicted
+++ resolved
@@ -1007,8 +1007,6 @@
         # Test with user_id missing in request data
         test_uri = '{}/{}/users/'.format(self.base_groups_uri, group.id)
         response = self.do_post(test_uri, {})
-<<<<<<< HEAD
-=======
         self.assertEqual(response.status_code, 400)
 
     def test_groups_groups_list_missing_group_id(self):
@@ -1047,5 +1045,4 @@
         test_uri = '{}/{}/courses/'.format(self.base_groups_uri, test_group.id)
         data = {"course_id": ""}
         response = self.do_post(test_uri, data)
->>>>>>> 3034cf43
         self.assertEqual(response.status_code, 400)