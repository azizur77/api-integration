#!/usr/bin/env python

from setuptools import setup, find_packages

setup(
    name='api-integration',
<<<<<<< HEAD
    version='1.7.3',
=======
    version='1.7.7',
>>>>>>> 067670c7
    description='RESTful api integration for edX platform',
    long_description=open('README.rst').read(),
    author='edX',
    url='https://github.com/edx-solutions/api-integration.git',
    packages=find_packages(),
    include_package_data=True,
    install_requires=[
        'django>=1.8',
        'six',
    ],
)<|MERGE_RESOLUTION|>--- conflicted
+++ resolved
@@ -4,11 +4,7 @@
 
 setup(
     name='api-integration',
-<<<<<<< HEAD
-    version='1.7.3',
-=======
     version='1.7.7',
->>>>>>> 067670c7
     description='RESTful api integration for edX platform',
     long_description=open('README.rst').read(),
     author='edX',
