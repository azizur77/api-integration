# pylint: disable=E1101
# pylint: disable=E1103

"""
Run these tests @ Devstack:
    paver test_system -s lms --fasttest
        --fail_fast --verbose --test_id=lms/djangoapps/edx_solutions_api_integration/users
"""
from datetime import datetime
from dateutil.relativedelta import relativedelta
from random import randint
import uuid
from urllib import urlencode
from edx_notifications.data import NotificationType, NotificationMessage
from edx_notifications.lib.consumer import get_notifications_count_for_user
from edx_notifications.lib.publisher import register_notification_type, publish_notification_to_user
import mock

from django.conf import settings
from django.core.cache import cache
from django.core.exceptions import ObjectDoesNotExist
from django.test.utils import override_settings
from django.utils import timezone
from django.db import transaction
from django.utils.translation import ugettext as _

from courseware import module_render
from courseware.model_data import FieldDataCache
from django_comment_common.models import Role, FORUM_ROLE_MODERATOR
from instructor.access import allow_access
from edx_solutions_organizations.models import Organization
from edx_solutions_projects.models import Project, Workgroup
from edx_solutions_api_integration.test_utils import (
    get_non_atomic_database_settings,
    CourseGradingMixin,
    APIClientMixin,
    SignalDisconnectTestMixin,
)
from student.tests.factories import UserFactory, CourseEnrollmentFactory, GroupFactory
from student.models import anonymous_id_for_user

from openedx.core.djangoapps.user_api.models import UserPreference
from openedx.core.djangolib.testing.utils import CacheIsolationTestCase
from xmodule.modulestore.tests.factories import CourseFactory, ItemFactory
from xmodule.modulestore.tests.django_utils import ModuleStoreTestCase, mixed_store_config

from django.contrib.auth.models import User
from notification_prefs import NOTIFICATION_PREF_KEY

MODULESTORE_CONFIG = mixed_store_config(settings.COMMON_TEST_DATA_ROOT, {})


def _fake_get_user_social_stats(user_id, course_id, end_date=None):  # pylint: disable=W0613
    """
    Fake get_user_social_stats method
    """
    if not end_date:
        raise Exception('Expected None end_date parameter')

    return {
        str(user_id): {'foo': 'bar'}
    }


def _fake_get_user_social_stats_with_end(user_id, course_id, end_date=None):  # pylint: disable=W0613,C0103
    """
    Fake get_user_social_stats_with_end method
    """
    if not end_date:
        raise Exception('Expected non-None end_date parameter')

    return {
        str(user_id): {'foo': 'bar'}
    }


@override_settings(DEBUG=True)
@override_settings(MODULESTORE=MODULESTORE_CONFIG)
@override_settings(PASSWORD_MIN_LENGTH=4)
@mock.patch.dict("django.conf.settings.FEATURES", {'ENFORCE_PASSWORD_POLICY': True})
class UsersApiTests(SignalDisconnectTestMixin, ModuleStoreTestCase, CacheIsolationTestCase, APIClientMixin, CourseGradingMixin):
    """ Test suite for Users API views """

    def get_module_for_user(self, user, course, problem):
        """Helper function to get useful module at self.location in self.course_id for user"""
        mock_request = mock.MagicMock()
        mock_request.user = user
        field_data_cache = FieldDataCache.cache_for_descriptor_descendents(
            course.id, user, course, depth=2)
        module = module_render.get_module(  # pylint: disable=protected-access
            user,
            mock_request,
            problem.location,
            field_data_cache,
            course.id
        )
        return module

    def setUp(self):
        super(UsersApiTests, self).setUp()
        self.test_username = str(uuid.uuid4())
        self.test_password = 'Test.Me64!'
        self.test_email = str(uuid.uuid4()) + '@test.org'
        self.test_first_name = str(uuid.uuid4())
        self.test_last_name = str(uuid.uuid4())
        self.test_city = str(uuid.uuid4())
        self.courses_base_uri = '/api/server/courses'
        self.groups_base_uri = '/api/server/groups'
        self.org_base_uri = '/api/server/organizations/'
        self.workgroups_base_uri = '/api/server/workgroups/'
        self.projects_base_uri = '/api/server/projects/'
        self.users_base_uri = '/api/server/users'
        self.sessions_base_uri = '/api/server/sessions'
        self.test_bogus_course_id = 'foo/bar/baz'
        self.test_bogus_content_id = 'i4x://foo/bar/baz/Chapter1'

        self.test_course_data = '<html>{}</html>'.format(str(uuid.uuid4()))
        self.course_start_date = timezone.now() + relativedelta(days=-1)
        self.course_end_date = timezone.now() + relativedelta(days=60)
        self.course = CourseFactory.create(
            display_name="TEST COURSE",
            start=self.course_start_date,
            end=self.course_end_date,
            org='USERTEST',
            run='USERTEST1'
        )
        self.course_content = ItemFactory.create(
            category="videosequence",
            parent_location=self.course.location,
            data=self.test_course_data,
            due=self.course_end_date,
            display_name="View_Sequence"
        )
        self.course2 = CourseFactory.create(display_name="TEST COURSE2", org='TESTORG2', run='USERTEST2')
        self.course2_content = ItemFactory.create(
            category="videosequence",
            parent_location=self.course2.location,
            data=self.test_course_data,
            due=self.course_end_date,
            display_name="View_Sequence2"
        )

        self.user = UserFactory()
        cache.clear()

        Role.objects.get_or_create(
            name=FORUM_ROLE_MODERATOR,
            course_id=self.course.id)

    def _create_test_user(self):
        """Helper method to create a new test user"""
        test_uri = self.users_base_uri
        local_username = self.test_username + str(randint(11, 99))
        data = {'email': self.test_email, 'username': local_username, 'password':
                self.test_password, 'first_name': self.test_first_name, 'last_name': self.test_last_name}
        response = self.do_post(test_uri, data)
        user_id = response.data['id']
        return user_id

    def test_user_is_staff(self):
        """
        Test if a user is a staff member
        """
        created_user_ids = {'staff': [], 'non_staff': []}
        test_uri = self.users_base_uri
        for i in xrange(1, 4):
            is_staff = True if i % 2 == 0 else False
            data = {
                'email': 'test{}@example.com'.format(i),
                'username': 'test_user{}'.format(i),
                'password': 'PassWord1',
                'first_name': 'John',
                'last_name': 'Doe',
                'city': 'Boston',
                'is_staff': is_staff,
            }

            response = self.do_post(test_uri, data)
            self.assertEqual(response.status_code, 201)
            if is_staff:
                created_user_ids['staff'].append(response.data['id'])
            else:
                created_user_ids['non_staff'].append(response.data['id'])

        response = self.do_get('{}?ids={}'.format(test_uri, ','.join(map(str, created_user_ids['staff']))))
        self.assertEqual(response.status_code, 200)

        self.assertEqual(len(response.data['results']), len(created_user_ids['staff']))
        # all users should be staff
        for user in response.data['results']:
            self.assertEqual(user['is_staff'], True)

        response = self.do_get('{}?ids={}'.format(test_uri, ','.join(map(str, created_user_ids['non_staff']))))
        self.assertEqual(response.status_code, 200)

        self.assertEqual(len(response.data['results']), len(created_user_ids['non_staff']))
        # all users should not be staff
        for user in response.data['results']:
            self.assertEqual(user['is_staff'], False)

    def test_user_list_get(self):  # pylint: disable=R0915
        test_uri = self.users_base_uri
        users = []
        # create a 25 new users
        for i in xrange(1, 26):
            data = {
                'email': 'test{}@example.com'.format(i),
                'username': 'test_user{}'.format(i),
                'password': self.test_password,
                'first_name': 'John{}'.format(i),
                'last_name': 'Doe{}'.format(i),
                'avatar_url': 'http://avatar.com/{}.jpg'.format(i),
                'city': 'Boston',
                'title': "The King",
            }

            response = self.do_post(test_uri, data)
            self.assertEqual(response.status_code, 201)
            users.append(response.data['id'])

        # create organizations and add users to them
        total_orgs = 30
        for i in xrange(total_orgs):
            data = {
                'name': '{} {}'.format('Org', i),
                'display_name': '{} {}'.format('Org display name', i),
                'users': users
            }
            response = self.do_post(self.org_base_uri, data)
            self.assertEqual(response.status_code, 201)

        # fetch data without any filters applied
        response = self.do_get('{}?page=1'.format(test_uri))
        self.assertEqual(response.status_code, 200)

        # test default page size
        response = self.do_get(test_uri)
        self.assertEqual(response.status_code, 200)
        self.assertEqual(len(response.data['results']), 20)
        self.assertEqual(response.data['num_pages'], 2)

        # fetch users data with page outside range
        response = self.do_get('{}?ids={}&page=5'.format(test_uri, '2,3,7,11,6,21,34'))
        self.assertEqual(response.status_code, 404)
        # fetch user data by single id
        response = self.do_get('{}?ids={}'.format(test_uri, '23'))
        self.assertEqual(response.status_code, 200)
        self.assertEqual(len(response.data['results']), 1)
        self.assertEqual(len(response.data['results'][0]['organizations']), total_orgs)
        self.assertIsNotNone(response.data['results'][0]['organizations'][0]['name'])
        self.assertIsNotNone(response.data['results'][0]['organizations'][0]['id'])
        self.assertIsNotNone(response.data['results'][0]['organizations'][0]['url'])
        self.assertIsNone(response.data['results'][0]['last_login'])
        self.assertIsNotNone(response.data['results'][0]['created'])
        # fetch user data by multiple ids
        response = self.do_get('{}?page_size=5&ids={}'.format(test_uri, '2,3,7,11,6,21,34'))
        self.assertEqual(response.status_code, 200)
        self.assertEqual(response.data['count'], 6)
        self.assertEqual(len(response.data['results']), 5)
        self.assertEqual(response.data['num_pages'], 2)
        self.assertIn('page=2', response.data['next'])
        self.assertEqual(response.data['previous'], None)
        # fetch user data by username
        response = self.do_get('{}?username={}'.format(test_uri, 'test_user1'))
        self.assertEqual(response.status_code, 200)
        self.assertEqual(len(response.data['results']), 1)
        # fetch user data by email
        response = self.do_get('{}?email={}'.format(test_uri, 'test2@example.com'))
        self.assertEqual(response.status_code, 200)
        self.assertEqual(len(response.data['results']), 1)
        self.assertIsNotNone(response.data['results'][0]['id'])
        # fetch by username with a non existing user
        response = self.do_get('{}?email={}'.format(test_uri, 'john@example.com'))
        self.assertEqual(response.status_code, 200)
        self.assertEqual(len(response.data['results']), 0)
        # add some additional fields and filter the response to only these fields
        response = self.do_get('{}?email=test2@example.com&fields=avatar_url,city,title'.format(test_uri))
        self.assertEqual(response.status_code, 200)
        self.assertEqual(len(response.data['results']), 1)
        self.assertEqual(response.data['results'][0]['avatar_url'], 'http://avatar.com/2.jpg')
        self.assertEqual(response.data['results'][0]['city'], 'Boston')
        self.assertEqual(response.data['results'][0]['title'], 'The King')
        if 'id' in response.data['results'][0]:
            self.fail("Dynamic field filtering error in UserSerializer")

    def test_user_list_get_filters(self):
        test_uri = self.users_base_uri

        organizations = []
        organizations.append(Organization.objects.create(display_name='ABC Organization'))
        organizations.append(Organization.objects.create(display_name='XYZ Organization'))

        course1 = CourseFactory.create(org='edX', number='CS101', run='2016_Q1')
        course2 = CourseFactory.create(org='mit', number='CS101', run='2016_Q2')

        users = []
        users.append(UserFactory.create(first_name='John', last_name='Doe', email='john.doe@example.com'))
        users.append(UserFactory.create(first_name='Micheal', last_name='Mcdonald', email='mic.mcdonald@example.com'))
        users.append(UserFactory.create(first_name='Steve', last_name='Jobs', email='steve.jobs@edx.org'))

        for user in users[:2]:
            user.organizations.add(organizations[0])
            CourseEnrollmentFactory.create(user=user, course_id=course1.id)

        users[2].organizations.add(organizations[1])
        CourseEnrollmentFactory.create(user=users[2], course_id=course2.id)

        # fetch user data by exact name match
        response = self.do_get('{}?name={}'.format(test_uri, 'John Doe'))
        self.assertEqual(response.status_code, 200)
        self.assertEqual(len(response.data['results']), 1)
        self.assertEqual(response.data['results'][0]['full_name'], 'John Doe')

        # fetch user data by partial name match
        response = self.do_get('{}?name={}&match=partial'.format(test_uri, 'Jo'))
        self.assertEqual(response.status_code, 200)
        self.assertEqual(len(response.data['results']), 2)
        self.assertEqual(response.data['results'][0]['full_name'], 'John Doe')
        self.assertEqual(response.data['results'][1]['full_name'], 'Steve Jobs')

        # fetch user data by exact email match
        response = self.do_get('{}?email={}'.format(test_uri, 'steve.jobs@edx.org'))
        self.assertEqual(response.status_code, 200)
        self.assertEqual(len(response.data['results']), 1)
        self.assertEqual(response.data['results'][0]['full_name'], 'Steve Jobs')
        self.assertEqual(response.data['results'][0]['email'], 'steve.jobs@edx.org')

        # fetch user data by partial email match
        response = self.do_get('{}?email={}&match=partial'.format(test_uri, 'example.com'))
        self.assertEqual(response.status_code, 200)
        self.assertEqual(len(response.data['results']), 2)
        self.assertEqual(response.data['results'][0]['full_name'], 'John Doe')
        self.assertEqual(response.data['results'][1]['full_name'], 'Micheal Mcdonald')

        # fetch user data by partial organization display_name match
        response = self.do_get('{}?organization_display_name={}&match=partial'.format(test_uri, 'ABC'))
        self.assertEqual(response.status_code, 200)
        self.assertEqual(len(response.data['results']), 2)
        self.assertEqual(response.data['results'][0]['full_name'], 'John Doe')
        self.assertEqual(response.data['results'][1]['full_name'], 'Micheal Mcdonald')

        # fetch user data by exact course id match
        response = self.do_get('{}?courses={}'.format(test_uri, 'mit/CS101/2016_Q2'))
        self.assertEqual(response.status_code, 200)
        self.assertEqual(len(response.data['results']), 1)
        self.assertEqual(response.data['results'][0]['full_name'], 'Steve Jobs')

        # fetch user data by partial course id match
        response = self.do_get('{}?courses={}&match=partial'.format(test_uri, 'edx'))
        self.assertEqual(response.status_code, 200)
        self.assertEqual(len(response.data['results']), 2)
        self.assertEqual(response.data['results'][0]['full_name'], 'John Doe')
        self.assertEqual(response.data['results'][1]['full_name'], 'Micheal Mcdonald')

    def test_user_list_get_multiple_filters(self):
        test_uri = self.users_base_uri

        organizations = []
        organizations.append(Organization.objects.create(display_name='ABC Organization'))
        organizations.append(Organization.objects.create(display_name='XYZ Organization'))

        course1 = CourseFactory.create(org='edX', number='CS101', run='2016_Q1')
        course2 = CourseFactory.create(org='mit', number='CS101', run='2016_Q2')

        users = []
        users.append(UserFactory.create(first_name='John', last_name='Doe', email='john.doe@example.com'))
        users.append(UserFactory.create(first_name='Micheal', last_name='Mcdonald', email='mic.mcdonald@example.com'))
        users.append(UserFactory.create(first_name='Steve', last_name='Jobs', email='steve.jobs@edx.org'))
        users.append(UserFactory.create(first_name='Jonathan', last_name='Fay', email='jonathan.fay@example.com'))

        for user in users[:2]:
            user.organizations.add(organizations[0])
            CourseEnrollmentFactory.create(user=user, course_id=course1.id)

        users[2].organizations.add(organizations[1])
        CourseEnrollmentFactory.create(user=users[2], course_id=course2.id)
        CourseEnrollmentFactory.create(user=users[3], course_id=course2.id)

        # fetch user data by partial name and email match
        response = self.do_get('{}?name={}&email={}&match=partial'.format(test_uri, 'Mcd', 'example.com'))
        self.assertEqual(response.status_code, 200)
        self.assertEqual(len(response.data['results']), 1)
        self.assertEqual(response.data['results'][0]['full_name'], 'Micheal Mcdonald')
        self.assertEqual(response.data['results'][0]['email'], 'mic.mcdonald@example.com')

        # fetch user data by partial name, email and course_id match
        response = self.do_get(
            '{}?name={}&email={}&courses={}&match=partial'.format(test_uri, 'Jo', 'example.com', 'mit')
        )
        self.assertEqual(response.status_code, 200)
        self.assertEqual(len(response.data['results']), 1)
        self.assertEqual(response.data['results'][0]['full_name'], 'Jonathan Fay')
        self.assertEqual(response.data['results'][0]['email'], 'jonathan.fay@example.com')

        # fetch user data by partial organization display_name and course id match
        response = self.do_get(
            '{}?organization_display_name={}&courses={}&match=partial'.format(test_uri, 'XYZ', 'edx')
        )
        self.assertEqual(response.status_code, 200)
        self.assertEqual(len(response.data['results']), 0)

        # fetch user data by partial name, email, organization display_name and course id match
        response = self.do_get(
            '{}?name={}&email={}&organization_display_name={}&courses={}&match=partial'.format(
                test_uri, 'Mic', 'example.com', 'Organization', 'edx'
            )
        )
        self.assertEqual(response.status_code, 200)
        self.assertEqual(len(response.data['results']), 1)
        self.assertEqual(response.data['results'][0]['full_name'], 'Micheal Mcdonald')
        self.assertEqual(response.data['results'][0]['email'], 'mic.mcdonald@example.com')
        self.assertEqual(len(response.data['results'][0]['organizations']), 1)
        self.assertEqual(response.data['results'][0]['organizations'][0]['display_name'], 'ABC Organization')
        self.assertEqual(response.data['results'][0]['courses_enrolled'], 1)

        response = self.do_get('{}/{}/courses'.format(test_uri, response.data['results'][0]['id']))
        self.assertEqual(len(response.data), 1)
        self.assertEqual(response.data[0]['id'], 'edX/CS101/2016_Q1')

    def test_user_list_get_courses_enrolled_per_course(self):
        test_uri = self.users_base_uri
        # create a 2 new users
        users = UserFactory.create_batch(2)

        # create course enrollments
        CourseEnrollmentFactory.create(user=users[0], course_id=self.course.id)
        CourseEnrollmentFactory.create(user=users[1], course_id=self.course.id)
        CourseEnrollmentFactory.create(user=users[1], course_id=self.course2.id)

        # fetch enrollments for first course
        response = self.do_get('{}?courses={}'.format(test_uri, unicode(self.course.id)))
        self.assertEqual(response.status_code, 200)
        self.assertEqual(len(response.data['results']), 2)
        self.assertEqual(response.data['results'][0]['courses_enrolled'], 1)
        self.assertEqual(response.data['results'][1]['courses_enrolled'], 2)

        # fetch enrollments for second course
        response = self.do_get('{}?courses={}'.format(test_uri, unicode(self.course2.id)))
        self.assertEqual(response.status_code, 200)
        self.assertEqual(len(response.data['results']), 1)
        self.assertEqual(response.data['results'][0]['courses_enrolled'], 2)

    def test_user_list_get_courses_enrolled(self):
        test_uri = self.users_base_uri
        # create a 2 new users
        users = UserFactory.create_batch(2)

        # create course enrollments
        CourseEnrollmentFactory.create(user=users[1], course_id=self.course.id)
        CourseEnrollmentFactory.create(user=users[1], course_id=self.course2.id)

        # fetch user 1
        response = self.do_get('{}?ids={}'.format(test_uri, users[0].id))
        self.assertEqual(response.status_code, 200)
        self.assertEqual(len(response.data['results']), 1)
        self.assertEqual(response.data['results'][0]['courses_enrolled'], 0)

        # fetch user 2
        response = self.do_get('{}?ids={}'.format(test_uri, users[1].id))
        self.assertEqual(response.status_code, 200)
        self.assertEqual(len(response.data['results']), 1)
        self.assertEqual(response.data['results'][0]['courses_enrolled'], 2)

    def test_user_list_get_roles(self):
        test_uri = self.users_base_uri
        # create a 3 new users
        users = UserFactory.create_batch(2)
        for idx, user in enumerate(users):
            if idx > 0:
                allow_access(self.course, user, 'staff')
            else:
                allow_access(self.course, user, 'instructor')
                allow_access(self.course, user, 'observer')

        # fetch users
        user_ids = ','.join([str(user.id) for user in users])
        response = self.do_get('{}?ids={}'.format(test_uri, user_ids))
        self.assertEqual(response.status_code, 200)
        self.assertEqual(len(response.data['results']), 2)
        self.assertEqual(len(response.data['results'][0]['roles']), 2)
        self.assertItemsEqual(response.data['results'][0]['roles'], [u'instructor', u'observer'])
        self.assertEqual(len(response.data['results'][1]['roles']), 1)
        self.assertItemsEqual(response.data['results'][1]['roles'], [u'staff'])

    def test_user_list_get_with_has_organization_filter(self):
        test_uri = self.users_base_uri
        users = []
        # create a 7 new users
        for i in xrange(1, 8):
            data = {
                'email': 'test_orgfilter{}@example.com'.format(i),
                'username': 'test_user_orgfilter{}'.format(i),
                'password': self.test_password,
                'first_name': 'John{}'.format(i),
                'last_name': 'Doe{}'.format(i)
            }

            response = self.do_post(test_uri, data)
            self.assertEqual(response.status_code, 201)
            users.append(response.data['id'])

        # create organizations and add users to them
        total_orgs = 4
        for i in xrange(1, total_orgs):
            data = {
                'name': '{} {}'.format('Org', i),
                'display_name': '{} {}'.format('Org display name', i),
                'users': users[:i]
            }
            response = self.do_post(self.org_base_uri, data)
            self.assertEqual(response.status_code, 201)

        # fetch users without any organization association
        response = self.do_get('{}?has_organizations=true'.format(test_uri))
        self.assertEqual(response.status_code, 200)
        self.assertEqual(len(response.data['results']), 3)
        self.assertIsNotNone(response.data['results'][0]['is_active'])

        response = self.do_get('{}?has_organizations=false'.format(test_uri))
        self.assertEqual(response.status_code, 200)
        self.assertGreaterEqual(len(response.data['results']), 4)

    def test_user_list_get_with_organizations_filter(self):
        test_uri = self.users_base_uri
        # create a 8 new users
        users = UserFactory.create_batch(8)

        # create organization and add 4 users to it
        organizations = []
        for i in xrange(2):
            organization = Organization.objects.create(
                name='Test Organization{}'.format(i),
                display_name='Test Org Display Name{}'.format(i),
            )
            organizations.append(organization)

        organizations[0].users.add(*users)
        organizations[1].users.add(*users[:4])

        # fetch users for organization 1
        response = self.do_get('{}?organizations={}'.format(test_uri, organizations[1].id))
        self.assertEqual(response.status_code, 200)
        self.assertEqual(len(response.data['results']), 4)
        self.assertIsNotNone(response.data['results'][0]['is_active'])

        # fetch users in multiple organization
        organization_ids = ','.join([str(organization.id) for organization in organizations])
        response = self.do_get('{}?organizations={}'.format(test_uri, organization_ids))
        self.assertEqual(response.status_code, 200)
        self.assertEqual(len(response.data['results']), 8)
        self.assertIsNotNone(response.data['results'][0]['is_active'])

    def test_user_list_get_with_course_enrollment_filter(self):
        test_uri = self.users_base_uri
        # create a 8 new users
        users = UserFactory.create_batch(8)

        # create course enrollments
        for user in users[:4]:
            CourseEnrollmentFactory.create(user=user, course_id=self.course.id)

        for user in users:
            CourseEnrollmentFactory.create(user=user, course_id=self.course2.id)

        # fetch users enrolled in course 1
        response = self.do_get('{}?courses={}'.format(test_uri, self.course.id))
        self.assertEqual(response.status_code, 200)
        self.assertEqual(len(response.data['results']), 4)
        self.assertIsNotNone(response.data['results'][0]['is_active'])

        # fetch users enrolled in course 1 and 2
        response = self.do_get('{}?courses={},{}'.format(test_uri, self.course.id, self.course2.id))
        self.assertEqual(response.status_code, 200)
        self.assertEqual(len(response.data['results']), 8)
        self.assertIsNotNone(response.data['results'][0]['is_active'])

    def test_user_list_get_with_name_filter(self):
        test_uri = self.users_base_uri
        # create a 8 new users
        users = UserFactory.create_batch(2)
        users.append(UserFactory.create_batch(2, first_name="John", last_name="Doe"))

        # fetch users by name
        response = self.do_get('{}?name=John Doe'.format(test_uri))
        self.assertEqual(response.status_code, 200)
        self.assertEqual(len(response.data['results']), 2)
        self.assertEqual(response.data['results'][0]['first_name'], 'John')
        self.assertEqual(response.data['results'][0]['last_name'], 'Doe')

    def test_user_list_post(self):
        test_uri = self.users_base_uri
        local_username = self.test_username + str(randint(11, 99))
        data = {'email': self.test_email, 'username': local_username, 'password':
                self.test_password, 'first_name': self.test_first_name, 'last_name': self.test_last_name}
        response = self.do_post(test_uri, data)
        self.assertEqual(response.status_code, 201)
        self.assertGreater(response.data['id'], 0)
        confirm_uri = test_uri + '/' + str(response.data['id'])
        self.assertIn(confirm_uri, response.data['uri'])
        self.assertEqual(response.data['email'], self.test_email)
        self.assertEqual(response.data['username'], local_username)
        self.assertEqual(response.data['first_name'], self.test_first_name)
        self.assertEqual(response.data['last_name'], self.test_last_name)
        self.assertIsNotNone(response.data['created'])

    def test_user_list_post_inactive(self):
        test_uri = self.users_base_uri
        local_username = self.test_username + str(randint(11, 99))
        data = {
            'email': self.test_email, 'username': local_username, 'password': self.test_password,
            'first_name': self.test_first_name, 'last_name': self.test_last_name, 'is_active': False}
        response = self.do_post(test_uri, data)
        self.assertEqual(response.status_code, 201)
        self.assertEqual(response.data['is_active'], False)

    def test_user_list_post_duplicate(self):
        test_uri = self.users_base_uri
        local_username = self.test_username + str(randint(11, 99))

        def post_duplicate_and_assert_409(email, username):
            """
            Posts user data with and asserts that return status code was 409 CONFLICT
            """
            data = {'email': email, 'username': username, 'password': self.test_password}
            expected_message = "Username '{username}' or email '{email}' already exists".format(
                username=username, email=email
            )
            response = self.do_post(test_uri, data)
            self.assertEqual(response.status_code, 409)
            self.assertEqual(response.data['message'], expected_message)
            self.assertEqual(response.data['field_conflict'], 'username or email')

        data = {'email': self.test_email, 'username': local_username, 'password':
                self.test_password, 'first_name': self.test_first_name, 'last_name': self.test_last_name}
        response = self.do_post(test_uri, data)
        self.assertEqual(response.status_code, 201)

        with transaction.atomic():
            # try creating a user with same email and username
            post_duplicate_and_assert_409(self.test_email, local_username)

        with transaction.atomic():
            # try creating a user with same username but different email address
            post_duplicate_and_assert_409(str(uuid.uuid4()) + '@test.org', local_username)

    @mock.patch.dict("student.models.settings.FEATURES", {"ENABLE_DISCUSSION_EMAIL_DIGEST": True})
    def test_user_list_post_discussion_digest_email(self):
        test_uri = self.users_base_uri
        local_username = self.test_username + str(randint(11, 99))
        data = {'email': self.test_email, 'username': local_username, 'password':
                self.test_password, 'first_name': self.test_first_name, 'last_name': self.test_last_name}
        response = self.do_post(test_uri, data)
        self.assertEqual(response.status_code, 201)
        self.assertGreater(response.data['id'], 0)
        user = User.objects.get(id=response.data['id'])
        self.assertIsNotNone(UserPreference.get_value(user, NOTIFICATION_PREF_KEY))

    def test_user_detail_get(self):
        test_uri = self.users_base_uri
        local_username = self.test_username + str(randint(11, 99))
        data = {'email': self.test_email, 'username': local_username, 'password':
                self.test_password, 'first_name': self.test_first_name, 'last_name': self.test_last_name}
        response = self.do_post(test_uri, data)
        test_uri = test_uri + '/' + str(response.data['id'])
        response = self.do_get(test_uri)
        self.assertEqual(response.status_code, 200)
        self.assertGreater(response.data['id'], 0)
        self.assertIn(test_uri, response.data['uri'])
        self.assertEqual(response.data['email'], self.test_email)
        self.assertEqual(response.data['username'], local_username)
        self.assertEqual(response.data['first_name'], self.test_first_name)
        self.assertEqual(response.data['last_name'], self.test_last_name)
        self.assertEqual(response.data['is_active'], True)
        self.assertIsNone(response.data['last_login'])
        self.assertEqual(len(response.data['resources']), 2)

    def test_user_detail_get_undefined(self):
        test_uri = '{}/123456789'.format(self.users_base_uri)
        response = self.do_get(test_uri)
        self.assertEqual(response.status_code, 404)

    def test_user_detail_post(self):
        test_uri = self.users_base_uri
        local_username = self.test_username + str(randint(11, 99))
        data = {'email': self.test_email,
                'username': local_username, 'password': self.test_password,
                'first_name': self.test_first_name, 'last_name': self.test_last_name}
        response = self.do_post(test_uri, data)
        self.assertEqual(response.status_code, 201)
        test_uri = test_uri + '/' + str(response.data['id'])
        auth_data = {'username': local_username, 'password': self.test_password}
        self.do_post(self.sessions_base_uri, auth_data)
        self.assertEqual(response.status_code, 201)
        data = {'is_active': False, 'is_staff': True}
        response = self.do_post(test_uri, data)
        self.assertEqual(response.status_code, 200)
        self.assertEqual(response.data['is_active'], False)
        self.assertEqual(response.data['is_staff'], True)
        response = self.do_get(test_uri)
        self.assertEqual(response.status_code, 200)
        self.assertEqual(response.data['email'], self.test_email)
        self.assertEqual(response.data['username'], local_username)
        self.assertEqual(response.data['first_name'], self.test_first_name)
        self.assertEqual(response.data['last_name'], self.test_last_name)
        self.assertEqual(response.data['full_name'], '{} {}'.format(self.test_first_name, self.test_last_name))
        self.assertEqual(response.data['is_active'], False)
        self.assertIsNotNone(response.data['created'])

    def test_user_detail_invalid_email(self):
        test_uri = '{}/{}'.format(self.users_base_uri, self.user.id)
        data = {
            'email': 'fail'
        }
        response = self.do_post(test_uri, data)
        self.assertEqual(response.status_code, 400)
        self.assertIn('Invalid email address', response.content)

    def test_user_detail_duplicate_email(self):
        user2 = UserFactory()
        test_uri = '{}/{}'.format(self.users_base_uri, self.user.id)
        test_uri2 = '{}/{}'.format(self.users_base_uri, user2.id)
        data = {
            'email': self.test_email
        }
        response = self.do_post(test_uri, data)
        self.assertEqual(response.status_code, 200)
        response = self.do_post(test_uri2, data)
        self.assertEqual(response.status_code, 400)
        self.assertIn('A user with that email address already exists.', response.content)

    def test_user_detail_email_updated(self):
        test_uri = '{}/{}'.format(self.users_base_uri, self.user.id)
        new_email = 'test@example.com'
        data = {
            'email': new_email
        }
        self.assertNotEqual(self.user.email, new_email)
        response = self.do_post(test_uri, data)
        self.assertEqual(response.status_code, 200)
        self.user = User.objects.get(id=self.user.id)
        self.assertEqual(self.user.email, new_email)

    def test_user_detail_post_duplicate_username(self):
        """
        Create two users, then pass the same first username in request in order to update username of second user.
        Must return bad request against username, Already exist!
        """
        lst_username = []
        test_uri = self.users_base_uri
        for i in xrange(2):
            local_username = self.test_username + str(i)
            lst_username.append(local_username)
            data = {
                'email': self.test_email, 'username': local_username, 'password': self.test_password,
                'first_name': self.test_first_name, 'last_name': self.test_last_name, 'city': self.test_city,
                'country': 'PK', 'level_of_education': 'b', 'year_of_birth': '2000', "gender": 'male',
                "title": 'Software developer'
            }
            response = self.do_post(test_uri, data)
            self.assertEqual(response.status_code, 201)

        data["username"] = lst_username[0]

        test_uri = test_uri + '/' + str(response.data['id'])
        response = self.do_post(test_uri, data)
        self.assertEqual(response.status_code, 409)

        # Pass an invalid username in order to update username.
        # Must return bad request against. invalid username!

        data["username"] = '@'
        response = self.do_post(test_uri, data)
        message = _(
            'Username should only consist of A-Z and 0-9, with no spaces.')
        self.assertEqual(response.status_code, 400)
        self.assertEqual(response.data['message'], message)

    def test_user_detail_post_invalid_password(self):
        test_uri = self.users_base_uri
        local_username = self.test_username + str(randint(11, 99))
        data = {'email': self.test_email,
                'username': local_username, 'password': self.test_password,
                'first_name': self.test_first_name, 'last_name': self.test_last_name}
        response = self.do_post(test_uri, data)
        self.assertEqual(response.status_code, 201)
        test_uri = test_uri + '/' + str(response.data['id'])
        data = {'password': 'x'}
        response = self.do_post(test_uri, data)
        self.assertEqual(response.status_code, 400)

    def test_user_detail_post_user_profile_added_updated(self):
        """
        Create a user, then add the user profile
        Must be added
        """
        test_uri = self.users_base_uri
        local_username = self.test_username + str(randint(11, 99))
        data = {
            'email': self.test_email, 'username': local_username, 'password': self.test_password,
            'first_name': self.test_first_name, 'last_name': self.test_last_name, 'city': self.test_city,
            'country': 'PK', 'level_of_education': 'b', 'year_of_birth': '2000',
            'gender': 'male', 'title': 'Software Engineer', 'avatar_url': 'http://example.com/avatar.png'
        }
        response = self.do_post(test_uri, data)
        self.assertEqual(response.status_code, 201)
        test_uri = test_uri + '/' + str(response.data['id'])
        response = self.do_get(test_uri)
        self.is_user_profile_created_updated(response, data)

        # Testing profile updating scenario.
        # Must be updated

        data['first_name'] = "First Name"
        data['last_name'] = "Surname"
        response = self.do_post(test_uri, data)
        self.assertEqual(response.status_code, 200)
        response = self.do_get(test_uri)
        self.is_user_profile_created_updated(response, data)

        data["country"] = "US"
        data["year_of_birth"] = "1990"
        data["title"] = ""
        response = self.do_post(test_uri, data)
        self.assertEqual(response.status_code, 200)
        response = self.do_get(test_uri)
        self.is_user_profile_created_updated(response, data)

    def test_user_detail_post_profile_added_invalid_year(self):
        """
        Create a user, then add the user profile with invalid year of birth
        Profile Must be added with year_of_birth will be none
        and avatar_url None
        """
        test_uri = self.users_base_uri
        local_username = self.test_username + str(randint(11, 99))
        data = {
            'email': self.test_email, 'username': local_username, 'password': self.test_password,
            'first_name': self.test_first_name, 'last_name': self.test_last_name, 'city': self.test_city,
            'country': 'PK', 'level_of_education': 'b', 'year_of_birth': 'abcd',
            'gender': 'male', 'title': 'Software Engineer', 'avatar_url': None
        }
        response = self.do_post(test_uri, data)
        self.assertEqual(response.status_code, 201)
        test_uri_1 = test_uri + '/' + str(response.data['id'])
        response = self.do_get(test_uri_1)
        data["year_of_birth"] = 'None'
        self.is_user_profile_created_updated(response, data)

    def test_user_detail_post_invalid_user(self):
        test_uri = '{}/123124124'.format(self.users_base_uri)
        data = {'is_active': False}
        response = self.do_post(test_uri, data)
        self.assertEqual(response.status_code, 404)

    def test_user_groups_list_post(self):
        test_uri = self.groups_base_uri
        data = {'name': 'Alpha Group', 'type': 'test'}
        response = self.do_post(test_uri, data)
        group_id = response.data['id']
        test_uri = self.users_base_uri
        local_username = self.test_username + str(randint(11, 99))
        data = {'email': self.test_email, 'username': local_username, 'password':
                self.test_password, 'first_name': self.test_first_name, 'last_name': self.test_last_name}
        response = self.do_post(test_uri, data)
        user_id = response.data['id']
        test_uri = test_uri + '/' + str(response.data['id'])
        response = self.do_get(test_uri)
        test_uri += '/groups'
        data = {'group_id': group_id}
        response = self.do_post(test_uri, data)
        self.assertEqual(response.status_code, 201)
        self.assertGreater(len(response.data['uri']), 0)
        confirm_uri = test_uri + '/' + str(group_id)
        self.assertIn(confirm_uri, response.data['uri'])
        self.assertEqual(response.data['group_id'], str(group_id))
        self.assertEqual(response.data['user_id'], str(user_id))

    def test_user_groups_list_post_duplicate(self):
        test_uri = self.groups_base_uri
        data = {'name': 'Alpha Group', 'type': 'test'}
        response = self.do_post(test_uri, data)
        group_id = response.data['id']
        test_uri = self.users_base_uri
        local_username = self.test_username + str(randint(11, 99))
        data = {'email': self.test_email, 'username': local_username, 'password':
                self.test_password, 'first_name': self.test_first_name, 'last_name': self.test_last_name}
        response = self.do_post(test_uri, data)
        test_uri = test_uri + '/' + str(response.data['id'])
        response = self.do_get(test_uri)
        test_uri = test_uri + '/groups'
        data = {'group_id': group_id}
        response = self.do_post(test_uri, data)
        self.assertEqual(response.status_code, 201)
        response = self.do_post(test_uri, data)
        self.assertEqual(response.status_code, 409)

    def test_user_groups_list_post_invalid_user(self):
        test_uri = self.groups_base_uri
        data = {'name': 'Alpha Group', 'type': 'test'}
        response = self.do_post(test_uri, data)
        group_id = response.data['id']
        test_uri = '{}/897698769/groups'.format(self.users_base_uri)
        data = {'group_id': group_id}
        response = self.do_post(test_uri, data)
        self.assertEqual(response.status_code, 404)

    def test_user_groups_list_get(self):
        test_uri = self.groups_base_uri
        group_name = 'Alpha Group'
        data = {'name': group_name, 'type': 'test'}
        response = self.do_post(test_uri, data)
        group_id = response.data['id']
        test_uri = self.users_base_uri
        local_username = self.test_username + str(randint(11, 99))
        data = {
            'email': self.test_email, 'username': local_username, 'password': self.test_password,
            'first_name': self.test_first_name, 'last_name': self.test_last_name, 'title': 'The King'
        }
        response = self.do_post(test_uri, data)
        test_uri = test_uri + '/' + str(response.data['id'])
        response = self.do_get(test_uri)
        test_uri = test_uri + '/groups'
        data = {'group_id': group_id}
        response = self.do_post(test_uri, data)
        self.assertEqual(response.status_code, 201)
        response = self.do_get(test_uri)
        self.assertEqual(response.status_code, 200)
        self.assertGreater(len(response.data['groups']), 0)
        self.assertEqual(response.data['groups'][0]['id'], group_id)
        self.assertEqual(response.data['groups'][0]['name'], str(group_name))

    def test_user_groups_list_get_with_query_params(self):  # pylint: disable=R0915
        test_uri = self.users_base_uri
        local_username = self.test_username + str(randint(11, 99))
        data = {
            'email': self.test_email, 'username': local_username, 'password': self.test_password,
            'first_name': self.test_first_name, 'last_name': self.test_last_name
        }
        response = self.do_post(test_uri, data)
        user_id = response.data['id']
        test_uri = '{}/{}'.format(test_uri, str(user_id))
        fail_user_id_group_uri = '{}/{}/groups'.format(self.users_base_uri, '22')

        group_url = self.groups_base_uri
        group_name = 'Alpha Group'
        group_xblock_id = 'location:GroupTester+TG101+1+group-project+079879fdabae47f6848f38a58f41f2c7'
        group_test_value = 'values 2'
        group_data = {
            'xblock_id': group_xblock_id,
            'key2': group_test_value
        }
        data = {'name': group_name, 'type': 'Engineer', 'data': group_data}
        response = self.do_post(group_url, data)
        group_id = response.data['id']
        user_groups_uri = '{}/groups'.format(test_uri)
        data = {'group_id': group_id}
        response = self.do_post(user_groups_uri, data)
        self.assertEqual(response.status_code, 201)

        group_name = 'Beta Group'
        data = {'name': group_name, 'type': 'Architect'}
        response = self.do_post(group_url, data)
        group_id = response.data['id']
        data = {'group_id': group_id}
        response = self.do_post(user_groups_uri, data)
        self.assertEqual(response.status_code, 201)

        course_id = unicode(self.course.id)
        response = self.do_post('{}/{}/courses/'.format(group_url, group_id), {'course_id': course_id})
        self.assertEqual(response.status_code, 201)

        response = self.do_get(fail_user_id_group_uri)
        self.assertEqual(response.status_code, 404)

        response = self.do_get(user_groups_uri)
        self.assertEqual(response.status_code, 200)
        self.assertEqual(len(response.data['groups']), 2)

        group_type_uri = '{}?type={}'.format(user_groups_uri, 'Engineer')
        response = self.do_get(group_type_uri)
        self.assertEqual(response.status_code, 200)
        self.assertEqual(len(response.data['groups']), 1)

        course = {'course': course_id}
        group_type_uri = '{}?{}'.format(user_groups_uri, urlencode(course))
        response = self.do_get(group_type_uri)
        self.assertEqual(response.status_code, 200)
        self.assertEqual(len(response.data['groups']), 1)
        self.assertEqual(response.data['groups'][0]['id'], group_id)

        group_data_filters = {
            'data__xblock_id': group_xblock_id,
            'data__key2': group_test_value
        }
        group_type_uri = '{}?{}'.format(user_groups_uri, urlencode(group_data_filters))
        response = self.do_get(group_type_uri)
        self.assertEqual(response.status_code, 200)
        self.assertEqual(len(response.data['groups']), 1)

        group_type_uri = '{}?{}'.format(user_groups_uri, urlencode({'data__key2': group_test_value}))
        response = self.do_get(group_type_uri)
        self.assertEqual(response.status_code, 200)
        self.assertEqual(len(response.data['groups']), 1)

        group_type_uri = '{}?{}'.format(user_groups_uri, urlencode({'data__xblock_id': 'invalid_value',
                                                                    'data__key2': group_test_value}))
        response = self.do_get(group_type_uri)
        self.assertEqual(response.status_code, 200)
        self.assertEqual(len(response.data['groups']), 0)

        group_type_uri = '{}?{}'.format(user_groups_uri, urlencode({'data__key2': 'invalid_value'}))
        response = self.do_get(group_type_uri)
        self.assertEqual(response.status_code, 200)
        self.assertEqual(len(response.data['groups']), 0)

        error_type_uri = '{}?type={}'.format(user_groups_uri, 'error_type')
        response = self.do_get(error_type_uri)
        self.assertEqual(response.status_code, 200)
        self.assertEqual(len(response.data['groups']), 0)

    def test_user_groups_list_get_invalid_user(self):
        test_uri = '{}/123124/groups'.format(self.users_base_uri)
        response = self.do_get(test_uri)
        self.assertEqual(response.status_code, 404)

    def test_user_groups_detail_get(self):
        test_uri = self.groups_base_uri
        data = {'name': 'Alpha Group', 'type': 'test'}
        response = self.do_post(test_uri, data)
        group_id = response.data['id']
        test_uri = self.users_base_uri
        local_username = self.test_username + str(randint(11, 99))
        data = {'email': self.test_email, 'username': local_username, 'password':
                self.test_password, 'first_name': self.test_first_name, 'last_name': self.test_last_name}
        response = self.do_post(test_uri, data)
        user_id = response.data['id']
        test_uri = test_uri + '/' + str(response.data['id']) + '/groups'
        data = {'group_id': group_id}
        response = self.do_post(test_uri, data)
        test_uri = test_uri + '/' + str(group_id)
        response = self.do_get(test_uri)
        self.assertEqual(response.status_code, 200)
        self.assertGreater(len(response.data['uri']), 0)
        self.assertIn(test_uri, response.data['uri'])
        self.assertEqual(response.data['group_id'], group_id)
        self.assertEqual(response.data['user_id'], user_id)

    def test_user_groups_detail_delete(self):
        test_uri = self.groups_base_uri
        data = {'name': 'Alpha Group', 'type': 'test'}
        response = self.do_post(test_uri, data)
        group_id = response.data['id']
        test_uri = self.users_base_uri
        local_username = self.test_username + str(randint(11, 99))
        data = {'email': self.test_email, 'username': local_username, 'password':
                self.test_password, 'first_name': self.test_first_name, 'last_name': self.test_last_name}
        response = self.do_post(test_uri, data)
        test_uri = test_uri + '/' + str(response.data['id']) + '/groups'
        data = {'group_id': group_id}
        response = self.do_post(test_uri, data)
        test_uri = test_uri + '/' + str(group_id)
        response = self.do_delete(test_uri)
        self.assertEqual(response.status_code, 204)
        response = self.do_get(test_uri)
        self.assertEqual(response.status_code, 404)
        response = self.do_delete(
            test_uri)  # Relationship no longer exists, should get a 204 all the same
        self.assertEqual(response.status_code, 204)
        response = self.do_get(test_uri)
        self.assertEqual(response.status_code, 404)

    def test_user_groups_detail_get_invalid_user(self):
        test_uri = '{}/123124/groups/12321'.format(self.users_base_uri)
        response = self.do_get(test_uri)
        self.assertEqual(response.status_code, 404)

    def test_user_groups_detail_get_undefined(self):
        test_uri = self.groups_base_uri
        data = {'name': 'Alpha Group', 'type': 'test'}
        response = self.do_post(test_uri, data)
        group_id = response.data['id']
        test_uri = self.users_base_uri
        local_username = self.test_username + str(randint(11, 99))
        data = {'email': self.test_email, 'username': local_username, 'password':
                self.test_password, 'first_name': self.test_first_name, 'last_name': self.test_last_name}
        response = self.do_post(test_uri, data)
        user_id = response.data['id']
        test_uri = '{}/{}/groups/{}'.format(self.users_base_uri, user_id, group_id)
        response = self.do_get(test_uri)
        self.assertEqual(response.status_code, 404)

    def test_user_courses_list_post(self):
        test_uri = self.users_base_uri
        local_username = self.test_username + str(randint(11, 99))
        data = {'email': self.test_email, 'username': local_username, 'password':
                self.test_password, 'first_name': self.test_first_name, 'last_name': self.test_last_name}
        response = self.do_post(test_uri, data)
        user_id = response.data['id']
        test_uri = '{}/{}/courses'.format(test_uri, str(user_id))
        data = {'course_id': unicode(self.course.id)}
        response = self.do_post(test_uri, data)
        self.assertEqual(response.status_code, 201)
        confirm_uri = test_uri + '/' + unicode(self.course.id)
        self.assertIn(confirm_uri, response.data['uri'])
        self.assertEqual(response.data['id'], unicode(self.course.id))
        self.assertTrue(response.data['is_active'])

    def test_user_courses_list_post_duplicate(self):
        # creating user
        test_uri = self.users_base_uri
        local_username = self.test_username + str(randint(11, 99))
        data = {'email': self.test_email, 'username': local_username, 'password':
                self.test_password, 'first_name': self.test_first_name, 'last_name': self.test_last_name}
        response = self.do_post(test_uri, data)
        user_id = response.data['id']

        # adding it to a cohort
        test_uri = '{}/{}/courses'.format(test_uri, str(user_id))
        data = {'course_id': unicode(self.course.id)}
        response = self.do_post(test_uri, data)
        self.assertEqual(response.status_code, 201)

        # and trying to add it second time
        response = self.do_post(test_uri, data)
        self.assertEqual(response.status_code, 409)
        self.assertIn("already added to cohort", response.data['message'])

    def test_user_courses_list_post_undefined_user(self):
        course = CourseFactory.create(org='TUCLPUU', run='TUCLPUU1')
        test_uri = self.users_base_uri
        user_id = '234234'
        test_uri = '{}/{}/courses'.format(test_uri, str(user_id))
        data = {'course_id': unicode(course.id)}
        response = self.do_post(test_uri, data)
        self.assertEqual(response.status_code, 404)

    def test_user_courses_list_post_undefined_course(self):
        test_uri = self.users_base_uri
        local_username = self.test_username + str(randint(11, 99))
        data = {'email': self.test_email, 'username': local_username, 'password':
                self.test_password, 'first_name': self.test_first_name, 'last_name': self.test_last_name}
        response = self.do_post(test_uri, data)
        user_id = response.data['id']
        test_uri = '{}/{}/courses'.format(test_uri, str(user_id))
        data = {'course_id': '234asdfapsdf/2sdfs/sdf'}
        response = self.do_post(test_uri, data)
        self.assertEqual(response.status_code, 404)
        data = {'course_id': 'really-invalid-course-id-oh-boy-watch-out'}
        response = self.do_post(test_uri, data)
        self.assertEqual(response.status_code, 404)

    @override_settings(DATABASES=get_non_atomic_database_settings())
    def test_user_courses_list_get(self):
        test_uri = self.users_base_uri
        local_username = self.test_username + str(randint(11, 99))
        data = {'email': self.test_email, 'username': local_username, 'password':
                self.test_password, 'first_name': self.test_first_name, 'last_name': self.test_last_name}
        response = self.do_post(test_uri, data)
        user_id = response.data['id']
        test_uri = '{}/{}/courses'.format(test_uri, str(user_id))

        data = {'course_id': unicode(self.course.id)}
        response = self.do_post(test_uri, data)
        self.assertEqual(response.status_code, 201)

        course_with_out_date_values = CourseFactory.create(org='TUCLG', run='TUCLG1')
        data = {'course_id': unicode(course_with_out_date_values.id)}
        response = self.do_post(test_uri, data)
        self.assertEqual(response.status_code, 201)

        response = self.do_get(test_uri)
        self.assertEqual(response.status_code, 200)
        confirm_uri = test_uri + '/' + unicode(course_with_out_date_values.id)
        self.assertIn(confirm_uri, response.data[0]['uri'])
        self.assertEqual(response.data[0]['id'], unicode(course_with_out_date_values.id))
        self.assertTrue(response.data[0]['is_active'])
        self.assertEqual(response.data[0]['name'], course_with_out_date_values.display_name)
        self.assertEqual(response.data[0]['start'], course_with_out_date_values.start)
        self.assertEqual(response.data[0]['end'], course_with_out_date_values.end)
        self.assertEqual(
            datetime.strftime(response.data[1]['start'], '%Y-%m-%d %H:%M:%S'),
            datetime.strftime(self.course.start, '%Y-%m-%d %H:%M:%S')
        )
        self.assertEqual(
            datetime.strftime(response.data[1]['end'], '%Y-%m-%d %H:%M:%S'),
            datetime.strftime(self.course.end, '%Y-%m-%d %H:%M:%S')
        )

    def test_user_courses_list_get_undefined_user(self):
        test_uri = '{}/2134234/courses'.format(self.users_base_uri)
        response = self.do_get(test_uri)
        self.assertEqual(response.status_code, 404)

    def test_user_courses_detail_post_position_course_as_descriptor(self):
        course = CourseFactory.create(org='TUCDPPCAD', run='TUCDPPCAD1')
        test_data = '<html>{}</html>'.format(str(uuid.uuid4()))
        chapter1 = ItemFactory.create(  # pylint: disable=W0612
            category="chapter",
            parent_location=course.location,
            data=test_data,
            display_name="Chapter 1"
        )
        chapter2 = ItemFactory.create(  # pylint: disable=W0612
            category="chapter",
            parent_location=course.location,
            data=test_data,
            display_name="Chapter 2"
        )
        chapter3 = ItemFactory.create(
            category="chapter",
            parent_location=course.location,
            data=test_data,
            display_name="Chapter 3"
        )
        sequential1 = ItemFactory.create(  # pylint: disable=W0612
            category="sequential",
            parent_location=chapter3.location,
            data=test_data,
            display_name="Sequential 1"
        )
        sequential2 = ItemFactory.create(
            category="sequential",
            parent_location=chapter3.location,
            data=test_data,
            display_name="Sequential 2"
        )
        vertical1 = ItemFactory.create(  # pylint: disable=W0612
            category="vertical",
            parent_location=sequential2.location,
            data=test_data,
            display_name="Vertical 1"
        )
        vertical2 = ItemFactory.create(  # pylint: disable=W0612
            category="vertical",
            parent_location=sequential2.location,
            data=test_data,
            display_name="Vertical 2"
        )
        vertical3 = ItemFactory.create(
            category="vertical",
            parent_location=sequential2.location,
            data=test_data,
            display_name="Vertical 3"
        )

        test_uri = self.users_base_uri
        local_username = self.test_username + str(randint(11, 99))
        data = {'email': self.test_email, 'username': local_username, 'password':
                self.test_password, 'first_name': self.test_first_name, 'last_name': self.test_last_name}
        response = self.do_post(test_uri, data)
        user_id = response.data['id']
        test_uri = test_uri + '/' + str(user_id) + '/courses'
        data = {'course_id': unicode(course.id)}
        response = self.do_post(test_uri, data)
        test_uri = test_uri + '/' + unicode(course.id)
        self.assertEqual(response.status_code, 201)

        position_data = {
            'positions': [
                {
                    'parent_content_id': unicode(course.id),
                    'child_content_id': str(chapter3.location)
                },
                {
                    'parent_content_id': unicode(chapter3.scope_ids.usage_id),
                    'child_content_id': str(sequential2.location)
                },
                {
                    'parent_content_id': unicode(sequential2.scope_ids.usage_id),
                    'child_content_id': str(vertical3.location)
                }
            ]
        }
        response = self.do_post(test_uri, data=position_data)
        self.assertEqual(response.data['positions'][0], unicode(chapter3.scope_ids.usage_id))
        self.assertEqual(response.data['positions'][1], unicode(sequential2.scope_ids.usage_id))
        self.assertEqual(response.data['positions'][2], unicode(vertical3.scope_ids.usage_id))

        response = self.do_get(response.data['uri'])
        self.assertEqual(response.data['position_tree']['chapter']['id'], unicode(chapter3.scope_ids.usage_id))
        self.assertEqual(response.data['position_tree']['sequential']['id'], unicode(sequential2.scope_ids.usage_id))
        self.assertEqual(response.data['position_tree']['vertical']['id'], unicode(vertical3.scope_ids.usage_id))

    def test_user_courses_detail_post_invalid_course(self):
        test_uri = '{}/{}/courses/{}'.format(self.users_base_uri, self.user.id, self.test_bogus_course_id)
        response = self.do_post(test_uri, data={})
        self.assertEqual(response.status_code, 404)

    def test_user_courses_detail_post_position_invalid_user(self):
        course = CourseFactory.create(org='TUCDPPIU', run='TUCDPPIU1')
        test_data = '<html>{}</html>'.format(str(uuid.uuid4()))
        chapter1 = ItemFactory.create(
            category="chapter",
            parent_location=course.location,
            data=test_data,
            display_name="Chapter 1"
        )
        user_id = 2342334
        course_id = 'asd/fa/9sd8fasdf'
        test_uri = '{}/{}/courses/{}'.format(self.users_base_uri, user_id, course_id)
        position_data = {
            'positions': [
                {
                    'parent_content_id': course_id,
                    'child_content_id': str(chapter1.location)

                }
            ]
        }
        response = self.do_post(test_uri, data=position_data)
        self.assertEqual(response.status_code, 404)

    def test_user_courses_detail_post_position_course_as_content(self):
        course = CourseFactory.create(org='TUCDPPCAS', run='TUCDPPCAS1')
        test_data = '<html>{}</html>'.format(str(uuid.uuid4()))
        chapter1 = ItemFactory.create(
            category="chapter",
            parent_location=course.location,
            data=test_data,
            display_name="Chapter 1"
        )
        test_uri = self.users_base_uri
        local_username = self.test_username + str(randint(11, 99))
        data = {'email': self.test_email, 'username': local_username, 'password':
                self.test_password, 'first_name': self.test_first_name, 'last_name': self.test_last_name}
        response = self.do_post(test_uri, data)
        user_id = response.data['id']
        test_uri = test_uri + '/' + str(user_id) + '/courses'
        data = {'course_id': unicode(course.id)}
        response = self.do_post(test_uri, data)
        test_uri = test_uri + '/' + str(course.id)
        self.assertEqual(response.status_code, 201)
        position_data = {
            'positions': [
                {
                    'parent_content_id': str(course.location),
                    'child_content_id': str(chapter1.location)

                }
            ]
        }
        response = self.do_post(test_uri, data=position_data)
        self.assertEqual(response.data['positions'][0], unicode(chapter1.scope_ids.usage_id))

    def test_user_courses_detail_post_position_invalid_course(self):
        test_uri = '{}/{}/courses'.format(self.users_base_uri, self.user.id)
        data = {'course_id': unicode(self.course.id)}
        response = self.do_post(test_uri, data)
        test_uri = test_uri + '/' + unicode(self.course.id)
        self.assertEqual(response.status_code, 201)
        position_data = {
            'positions': [
                {
                    'parent_content_id': self.test_bogus_course_id,
                    'child_content_id': self.test_bogus_content_id
                }
            ]
        }
        response = self.do_post(test_uri, data=position_data)
        self.assertEqual(response.status_code, 400)

    def test_user_courses_detail_get(self):
        course = CourseFactory.create(
            display_name="UserCoursesDetailTestCourse",
            start=self.course_start_date,
            end=self.course_end_date,
            org='TUCDG',
            run='TUCDG1'
        )
        test_data = '<html>{}</html>'.format(str(uuid.uuid4()))
        chapter1 = ItemFactory.create(
            category="chapter",
            parent_location=course.location,
            data=test_data,
            display_name="Overview"
        )
        test_uri = self.users_base_uri
        local_username = self.test_username + str(randint(11, 99))
        data = {'email': self.test_email, 'username': local_username, 'password':
                self.test_password, 'first_name': self.test_first_name, 'last_name': self.test_last_name}
        response = self.do_post(test_uri, data)
        user_id = response.data['id']
        test_uri = test_uri + '/' + str(user_id) + '/courses'
        data = {'course_id': unicode(course.id)}
        response = self.do_post(test_uri, data)
        test_uri = test_uri + '/' + unicode(course.id)
        self.assertEqual(response.status_code, 201)
        response = self.do_get(test_uri)
        self.assertEqual(response.status_code, 200)
        self.assertIn(test_uri, response.data['uri'])
        self.assertEqual(response.data['course_id'], unicode(course.id))
        self.assertEqual(response.data['user_id'], user_id)

        # Now add the user's position in the course
        position_data = {
            'positions': [
                {
                    'parent_content_id': unicode(course.id),
                    'child_content_id': unicode(chapter1.scope_ids.usage_id)

                }
            ]
        }
        response = self.do_post(test_uri, data=position_data)
        self.assertEqual(response.data['positions'][0], unicode(chapter1.scope_ids.usage_id))
        response = self.do_get(test_uri)
        self.assertGreater(response.data['position'], 0)  # Position in the GET response is an integer!
        self.assertEqual(response.data['position_tree']['chapter']['id'], unicode(chapter1.scope_ids.usage_id))

    def test_user_courses_detail_get_invalid_course(self):
        test_uri = '{}/{}/courses/{}'.format(self.users_base_uri, self.user.id, self.test_bogus_course_id)
        response = self.do_get(test_uri)
        self.assertEqual(response.status_code, 404)

    def test_user_courses_detail_get_undefined_user(self):
        test_uri = '{}/2134234/courses/a8df7/asv/d98'.format(self.users_base_uri)
        response = self.do_get(test_uri)
        self.assertEqual(response.status_code, 404)

    def test_user_courses_detail_get_undefined_enrollment(self):
        course = CourseFactory.create(org='TUCDGUE', run='TUCDGUE1')
        test_uri = self.users_base_uri
        local_username = self.test_username + str(randint(11, 99))
        data = {'email': self.test_email, 'username': local_username, 'password':
                self.test_password, 'first_name': self.test_first_name, 'last_name': self.test_last_name}
        response = self.do_post(test_uri, data)
        user_id = response.data['id']
        test_uri = '{}/{}/courses/{}'.format(self.users_base_uri, user_id, course.id)
        response = self.do_get(test_uri)
        self.assertEqual(response.status_code, 404)

    def test_user_courses_detail_delete(self):
        course = CourseFactory.create(org='TUCDD', run='TUCDD1')
        test_uri = self.users_base_uri
        local_username = self.test_username + str(randint(11, 99))
        data = {'email': self.test_email, 'username': local_username, 'password':
                self.test_password, 'first_name': self.test_first_name, 'last_name': self.test_last_name}
        response = self.do_post(test_uri, data)
        user_id = response.data['id']
        post_uri = test_uri + '/' + str(user_id) + '/courses'
        data = {'course_id': unicode(course.id)}
        response = self.do_post(post_uri, data)
        self.assertEqual(response.status_code, 201)
        test_uri = post_uri + '/' + str(course.id)
        response = self.do_get(test_uri)
        self.assertEqual(response.status_code, 200)
        response = self.do_post(post_uri, data)  # Re-enroll the student in the course
        self.assertEqual(response.status_code, 409)
        response = self.do_delete(test_uri)
        self.assertEqual(response.status_code, 204)
        response = self.do_get(test_uri)
        self.assertEqual(response.status_code, 404)
        response = self.do_post(post_uri, data)
        self.assertEqual(response.status_code, 201)
        response = self.do_get(test_uri)
        self.assertEqual(response.status_code, 200)
        response = self.do_delete(test_uri)
        self.assertEqual(response.status_code, 204)
        response = self.do_get(test_uri)
        self.assertEqual(response.status_code, 404)

    def test_user_courses_detail_delete_undefined_user(self):
        course = CourseFactory.create(org='TUCDDUU', run='TUCDDUU1')
        user_id = '2134234'
        test_uri = '{}/{}/courses/{}'.format(self.users_base_uri, user_id, course.id)
        response = self.do_delete(test_uri)
        self.assertEqual(response.status_code, 204)

    def test_user_courses_detail_delete_undefined_course(self):
        test_uri = '{}/{}/courses/{}'.format(self.users_base_uri, self.user.id, self.test_bogus_course_id)
        response = self.do_delete(test_uri)
        self.assertEqual(response.status_code, 204)

    def test_user_course_grades_course_not_found(self):
        test_uri = '{}/{}/courses/some/unknown/course/grades'.format(self.users_base_uri, self.user.id)
        response = self.do_get(test_uri)
        self.assertEqual(response.status_code, 404)

    def test_user_course_grades_user_not_found(self):
        course = CourseFactory.create(org='TUCGUNF', run='TUCGUNF1')
        test_uri = '{}/99999999/courses/{}/grades'.format(self.users_base_uri, course.id)
        response = self.do_get(test_uri)
        self.assertEqual(response.status_code, 404)

    def test_user_course_grades_user_not_enrolled(self):
        course = CourseFactory.create(org='TUCGUNF', run='TUCGUNF1')
        test_uri = '{}/{}/courses/{}/grades'.format(self.users_base_uri, self.user.id, course.id)
        response = self.do_get(test_uri)
        self.assertEqual(response.status_code, 404)

        # now enroll user
        post_uri = '{}/{}/courses'.format(self.users_base_uri, self.user.id)
        data = {'course_id': unicode(course.id)}
        response = self.do_post(post_uri, data)
        self.assertEqual(response.status_code, 201)

        # get user grades after enrollment
        response = self.do_get(test_uri)
        self.assertEqual(response.status_code, 200)

    def test_user_preferences_user_list_get_not_found(self):
        test_uri = '{}/{}/preferences'.format(self.users_base_uri, '999999')
        response = self.do_get(test_uri)
        self.assertEqual(response.status_code, 404)

    def test_user_preferences_list_get_default(self):
        # By default newly created users will have one initial preference settings:
        # 'pref-lang' = 'en'
        user_id = self._create_test_user()
        test_uri = '{}/{}/preferences'.format(self.users_base_uri, user_id)
        response = self.do_get(test_uri)
        self.assertEqual(response.status_code, 200)
        self.assertEqual(len(response.data), 2)
        self.assertEqual(response.data['pref-lang'], 'en')
        self.assertIsNotNone(response.data['notification_pref'])

    def test_user_preferences_list_post_user_not_found(self):
        test_uri = '{}/{}/preferences'.format(self.users_base_uri, '999999')
        response = self.do_post(test_uri, {"foo": "bar"})
        self.assertEqual(response.status_code, 404)

    def test_user_preferences_list_post_bad_request(self):
        user_id = self._create_test_user()
        test_uri = '{}/{}/preferences'.format(self.users_base_uri, user_id)
        response = self.do_post(test_uri, {})
        self.assertEqual(response.status_code, 400)
        # also test with a non-simple key/value set of strings
        response = self.do_post(test_uri, {"an_array": ['1', '2']})
        self.assertEqual(response.status_code, 400)
        response = self.do_post(test_uri, {"an_int": 1})
        self.assertEqual(response.status_code, 400)
        response = self.do_post(test_uri, {"a_float": 1.00})
        self.assertEqual(response.status_code, 400)
        response = self.do_post(test_uri, {"a_boolean": False})
        self.assertEqual(response.status_code, 400)

    def test_user_preferences_list_post(self):
        user_id = self._create_test_user()
        test_uri = '{}/{}/preferences'.format(self.users_base_uri, user_id)
        response = self.do_post(test_uri, {"foo": "bar"})
        self.assertEqual(response.status_code, 201)
        response = self.do_get(test_uri)
        self.assertEqual(response.status_code, 200)
        self.assertEqual(len(response.data), 3)
        self.assertIsNotNone(response.data['notification_pref'])
        self.assertEqual(response.data['pref-lang'], 'en')
        self.assertEqual(response.data['foo'], 'bar')

    def test_user_preferences_list_update(self):
        user_id = self._create_test_user()
        test_uri = '{}/{}/preferences'.format(self.users_base_uri, user_id)
        response = self.do_post(test_uri, {"foo": "bar"})
        self.assertEqual(response.status_code, 201)
        response = self.do_post(test_uri, {"foo": "updated"})
        self.assertEqual(response.status_code, 200)
        response = self.do_get(test_uri)
        self.assertEqual(response.status_code, 200)
        self.assertEqual(len(response.data), 3)
        self.assertIsNotNone(response.data['notification_pref'])
        self.assertEqual(response.data['pref-lang'], 'en')
        self.assertEqual(response.data['foo'], 'updated')

    def test_user_preferences_detail_get(self):
        user_id = self._create_test_user()
        test_uri = '{}/{}/preferences'.format(self.users_base_uri, user_id)
        response = self.do_post(test_uri, {"foo": "bar"})
        self.assertEqual(response.status_code, 201)
        test_uri = '{}/{}'.format(test_uri, 'foo')
        response = self.do_get(test_uri)
        self.assertEqual(response.status_code, 200)
        self.assertEqual(response.data['foo'], 'bar')

    def test_user_preferences_detail_get_invalid_user(self):
        test_uri = '{}/12345/preferences/foo'.format(self.users_base_uri)
        response = self.do_get(test_uri)
        self.assertEqual(response.status_code, 404)

    def test_user_preferences_detail_delete(self):
        user_id = self._create_test_user()
        test_uri = '{}/{}/preferences'.format(self.users_base_uri, user_id)
        response = self.do_post(test_uri, {"foo": "bar"})
        self.assertEqual(response.status_code, 201)
        test_uri = '{}/{}'.format(test_uri, 'foo')
        response = self.do_get(test_uri)
        self.assertEqual(response.status_code, 200)
        response = self.do_delete(test_uri)
        self.assertEqual(response.status_code, 204)
        response = self.do_get(test_uri)
        self.assertEqual(response.status_code, 404)

    def test_user_preferences_detail_delete_invalid_user(self):
        test_uri = '{}/12345/preferences/foo'.format(self.users_base_uri)
        response = self.do_delete(test_uri)
        self.assertEqual(response.status_code, 404)

    def test_user_courses_grades_list_get(self):  # pylint: disable=R0915
        grading_course = self.setup_course_with_grading()
        CourseEnrollmentFactory.create(user=self.user, course_id=grading_course.id)
        module = self.get_module_for_user(self.user, grading_course, grading_course.midterm_assignment)
        grade_dict = {'value': 1, 'max_value': 1, 'user_id': self.user.id}
        module.system.publish(module, 'grade', grade_dict)

        test_uri = '{}/{}/courses/{}/grades'.format(self.users_base_uri, self.user.id, unicode(grading_course.id))
        response = self.do_get(test_uri)
        self.assertEqual(response.status_code, 200)

        courseware_summary = response.data['courseware_summary']
        self.assertEqual(len(courseware_summary), 2)
        self.assertEqual(courseware_summary[0]['course'], grading_course.display_name)
        self.assertEqual(courseware_summary[0]['display_name'], 'Chapter 1')

        sections = courseware_summary[0]['sections']
        self.assertEqual(len(sections), 1)
        self.assertEqual(sections[0]['display_name'], 'Sequence 1')
        self.assertEqual(sections[0]['graded'], False)

        sections = courseware_summary[1]['sections']
        self.assertEqual(len(sections), 2)
        self.assertEqual(sections[0]['display_name'], 'Sequence 2')
        self.assertEqual(sections[0]['graded'], True)

        grade_summary = response.data['grade_summary']
        self.assertGreater(len(grade_summary['section_breakdown']), 0)
        grading_policy = response.data['grading_policy']
        self.assertGreater(len(grading_policy['GRADER']), 0)
        self.assertIsNotNone(grading_policy['GRADE_CUTOFFS'])
        self.assertAlmostEqual(response.data['current_grade'], 0.5, 1)
        self.assertAlmostEqual(response.data['proforma_grade'], 1, 1)

        test_uri = '{}/{}/courses/grades'.format(self.users_base_uri, self.user.id)

        response = self.do_get(test_uri)
        self.assertEqual(response.status_code, 200)
        self.assertEqual(response.data[0]['course_id'], unicode(grading_course.id))
        self.assertAlmostEqual(response.data[0]['current_grade'], 0.5, 1)
        self.assertAlmostEqual(response.data[0]['proforma_grade'], 1, 1)
        self.assertEqual(response.data[0]['complete_status'], False)

    def test_user_courses_grades_list_get_after_enrollment(self):  # pylint: disable=R0915
        grading_course = self.setup_course_with_grading()

        # getting grades without user being enrolled in the course should raise 404
        test_uri = '{}/{}/courses/{}/grades'.format(self.users_base_uri, self.user.id, unicode(grading_course.id))
        response = self.do_get(test_uri)
        self.assertEqual(response.status_code, 404)

        # enroll user in the course
        test_uri = '{}/{}/courses'.format(self.users_base_uri, self.user.id)
        response = self.do_post(test_uri, {'course_id': unicode(grading_course.id)})
        self.assertEqual(response.status_code, 201)

        # now we should be able to fetch grades of user
        test_uri = '{}/{}/courses/{}/grades'.format(self.users_base_uri, self.user.id, unicode(grading_course.id))
        response = self.do_get(test_uri)
        self.assertEqual(response.status_code, 200)

        courseware_summary = response.data['courseware_summary']
        self.assertEqual(len(courseware_summary), 2)
        self.assertEqual(courseware_summary[0]['course'], grading_course.display_name)
        self.assertEqual(courseware_summary[0]['display_name'], 'Chapter 1')

        sections = courseware_summary[0]['sections']
        self.assertEqual(len(sections), 1)
        self.assertEqual(sections[0]['display_name'], 'Sequence 1')
        self.assertEqual(sections[0]['graded'], False)

        sections = courseware_summary[1]['sections']
        self.assertEqual(len(sections), 2)
        self.assertEqual(sections[0]['display_name'], 'Sequence 2')
        self.assertEqual(sections[0]['graded'], True)

        grade_summary = response.data['grade_summary']
        self.assertGreater(len(grade_summary['section_breakdown']), 0)
        grading_policy = response.data['grading_policy']
        self.assertGreater(len(grading_policy['GRADER']), 0)
        self.assertIsNotNone(grading_policy['GRADE_CUTOFFS'])
        self.assertAlmostEqual(response.data['current_grade'], 0, 0)
        self.assertAlmostEqual(response.data['proforma_grade'], 0, 0)

        test_uri = '{}/{}/courses/grades'.format(self.users_base_uri, self.user.id)

        response = self.do_get(test_uri)
        self.assertEqual(response.status_code, 200)
        self.assertEqual(response.data[0]['course_id'], unicode(grading_course.id))
        self.assertAlmostEqual(response.data[0]['current_grade'], 0, 0)
        self.assertAlmostEqual(response.data[0]['proforma_grade'], 0, 0)
        self.assertEqual(response.data[0]['complete_status'], False)

    def is_user_profile_created_updated(self, response, data):
        """This function compare response with user profile data """

        first_name = data.get('first_name', self.test_first_name)
        last_name = data.get('last_name', self.test_last_name)
        fullname = '{} {}'.format(first_name, last_name)
        self.assertEqual(response.data['full_name'], fullname)
        self.assertEqual(response.data['city'], data["city"])
        self.assertEqual(response.data['country'], data["country"])
        self.assertEqual(response.data['gender'], data["gender"])
        self.assertEqual(response.data['title'], data["title"])
        self.assertEqual(response.data['avatar_url'], data["avatar_url"])
        self.assertEqual(
            response.data['level_of_education'], data["level_of_education"])
        self.assertEqual(
            str(response.data['year_of_birth']), data["year_of_birth"])
        # This one's technically on the user model itself, but can be updated.
        self.assertEqual(response.data['email'], data['email'])

    def test_user_organizations_list(self):
        user_id = self.user.id
        anonymous_id = anonymous_id_for_user(self.user, self.course.id)
        for i in xrange(1, 7):
            data = {
                'name': 'Org ' + str(i),
                'display_name': 'Org display name' + str(i),
                'users': [user_id]
            }
            response = self.do_post(self.org_base_uri, data)
            self.assertEqual(response.status_code, 201)

        test_uri = '{}/{}/organizations/'.format(self.users_base_uri, user_id)
        response = self.do_get(test_uri)
        self.assertEqual(response.data['count'], 6)
        self.assertEqual(len(response.data['results']), 6)
        self.assertEqual(response.data['num_pages'], 1)

        # test with anonymous user id
        test_uri = '{}/{}/organizations/'.format(self.users_base_uri, anonymous_id)
        response = self.do_get(test_uri)
        self.assertEqual(response.data['count'], 6)

        # test with invalid user
        response = self.do_get('{}/4356340/organizations/'.format(self.users_base_uri))
        self.assertEqual(response.status_code, 404)

    def test_user_workgroups_list(self):
        test_workgroups_uri = self.workgroups_base_uri  # pylint: disable=W0612
        project_1 = Project.objects.create(
            course_id=unicode(self.course.id),
            content_id=unicode(self.course_content.scope_ids.usage_id),
        )
        p1_workgroup_1 = Workgroup.objects.create(  # pylint: disable=W0612
            name='Workgroup 1',
            project=project_1
        )

        project_2 = Project.objects.create(
            course_id=unicode(self.course2.id),
            content_id=unicode(self.course2_content.scope_ids.usage_id),
        )
        p2_workgroup_1 = Workgroup.objects.create(  # pylint: disable=W0612
            name='Workgroup 2',
            project=project_2
        )
        for __ in xrange(1, 12):
            test_user = UserFactory()
            users_uri = '{}{}/users/'.format(self.workgroups_base_uri, 1)
            data = {"id": test_user.id}
            response = self.do_post(users_uri, data)
            self.assertEqual(response.status_code, 201)
            if test_user.id > 6:
                users_uri = '{}{}/users/'.format(self.workgroups_base_uri, 2)
                data = {"id": test_user.id}
                response = self.do_post(users_uri, data)
                self.assertEqual(response.status_code, 201)

        # test with anonymous user id
        anonymous_id = anonymous_id_for_user(test_user, self.course.id)
        test_uri = '{}/{}/workgroups/?page_size=1'.format(self.users_base_uri, anonymous_id)
        response = self.do_get(test_uri)
        self.assertEqual(response.data['count'], 2)
        self.assertEqual(len(response.data['results']), 1)
        self.assertEqual(response.data['num_pages'], 2)

        # test with course_id filter and integer user id
        course_id = {'course_id': unicode(self.course.id)}
        response = self.do_get('{}/{}/workgroups/?{}'.format(self.users_base_uri, test_user.id, urlencode(course_id)))
        self.assertEqual(response.status_code, 200)
        self.assertEqual(response.data['count'], 1)
        self.assertEqual(len(response.data['results']), 1)
        self.assertIsNotNone(response.data['results'][0]['name'])
        self.assertIsNotNone(response.data['results'][0]['project'])

        # test with invalid user
        response = self.do_get('{}/4356340/workgroups/'.format(self.users_base_uri))
        self.assertEqual(response.status_code, 404)

        # test with valid user but has no workgroup
        another_user_id = self._create_test_user()
        response = self.do_get('{}/{}/workgroups/'.format(self.users_base_uri, another_user_id))
        self.assertEqual(response.status_code, 200)
        self.assertEqual(response.data['count'], 0)
        self.assertEqual(len(response.data['results']), 0)

    def test_user_completions_list(self):
        user_id = self.user.id
        another_user_id = UserFactory().id
        completion_uri = '{}/{}/completions/'.format(self.courses_base_uri, unicode(self.course.id))

        for i in xrange(1, 26):
            if i > 12:
                course_user_id = another_user_id
            else:
                course_user_id = user_id
            local_content_name = 'Video_Sequence{}'.format(i)
            local_content = ItemFactory.create(
                category="videosequence",
                parent_location=self.course_content.location,
                data=str(uuid.uuid4()),
                display_name=local_content_name
            )
            completions_data = {'content_id': unicode(local_content.scope_ids.usage_id), 'user_id': course_user_id}
            response = self.do_post(completion_uri, completions_data)
            self.assertEqual(response.status_code, 201)

        # Get course module completion by user
        completion_list_uri = '{}/{}/courses/{}/completions/?page_size=6'.format(
            self.users_base_uri,
            user_id,
            unicode(self.course.id)
        )
        response = self.do_get(completion_list_uri)
        self.assertEqual(response.status_code, 200)
        self.assertEqual(response.data['count'], 12)
        self.assertEqual(len(response.data['results']), 6)  # 12 matches, but only 6 per page
        self.assertEqual(response.data['results'][0]['user_id'], user_id)
        self.assertEqual(response.data['results'][0]['course_id'], unicode(self.course.id))
        self.assertEqual(response.data['num_pages'], 2)

        # Get course module completion by other user
        completion_list_uri = '{}/{}/courses/{}/completions/'.format(
            self.users_base_uri,
            another_user_id,
            unicode(self.course.id)
        )
        response = self.do_get(completion_list_uri)
        self.assertEqual(response.status_code, 200)
        self.assertEqual(response.data['count'], 13)

        # Get course module completion by other user and course module id (content_id)
        content_id = {'content_id': unicode(local_content.scope_ids.usage_id)}
        completion_list_uri = '{}/{}/courses/{}/completions/?{}'.format(
            self.users_base_uri,
            course_user_id,
            unicode(self.course.id),
            urlencode(content_id)
        )
        response = self.do_get(completion_list_uri)
        self.assertEqual(response.status_code, 200)
        self.assertEqual(response.data['count'], 1)

        # Get course module completion by bogus user
        completion_list_uri = '{}/{}/courses/{}/completions/'.format(
            self.users_base_uri,
            '34323422',
            unicode(self.course.id)
        )
        response = self.do_get(completion_list_uri)
        self.assertEqual(response.status_code, 404)

    def test_user_count_by_city(self):
        test_uri = self.users_base_uri

        # create a 25 new users
        for i in xrange(1, 26):
            if i < 10:
                city = 'San Francisco'
            elif i < 15:
                city = 'Denver'
            elif i < 20:
                city = 'Dallas'
            else:
                city = 'New York City'
            data = {
                'email': 'test{}@example.com'.format(i), 'username': 'test_user{}'.format(i),
                'password': self.test_password,
                'first_name': self.test_first_name, 'last_name': self.test_last_name, 'city': city,
                'country': 'PK', 'level_of_education': 'b', 'year_of_birth': '2000', 'gender': 'male',
                'title': 'Software Engineer', 'avatar_url': 'http://example.com/avatar.png'
            }

            response = self.do_post(test_uri, data)
            self.assertEqual(response.status_code, 201)
            response = self.do_get(response.data['uri'])
            self.assertEqual(response.status_code, 200)
            self.is_user_profile_created_updated(response, data)

        response = self.do_get('{}/metrics/cities/'.format(self.users_base_uri))
        self.assertEqual(response.status_code, 200)
        self.assertEqual(len(response.data['results']), 4)
        self.assertEqual(response.data['results'][0]['city'], 'San Francisco')
        self.assertEqual(response.data['results'][0]['count'], 9)

        # filter counts by city
        response = self.do_get('{}/metrics/cities/?city=new york city'.format(self.users_base_uri))
        self.assertEqual(response.status_code, 200)
        self.assertEqual(len(response.data['results']), 1)
        self.assertEqual(response.data['results'][0]['city'], 'New York City')
        self.assertEqual(response.data['results'][0]['count'], 6)

    def test_users_social_metrics_get_service_unavailable(self):
        test_uri = '{}/{}/courses/{}/metrics/social/'.format(self.users_base_uri, self.user.id, self.course.id)
        response = self.do_get(test_uri)
        self.assertEqual(response.status_code, 500)

    def test_users_social_metrics_get_invalid_user(self):
        test_uri = '{}/12345/courses/{}/metrics/social/'.format(self.users_base_uri, self.course.id)
        response = self.do_get(test_uri)
        self.assertEqual(response.status_code, 404)

    @mock.patch("edx_solutions_api_integration.users.views.get_user_social_stats", _fake_get_user_social_stats)
    def test_users_social_metrics(self):
        test_uri = '{}/{}/courses/{}/metrics/social/'.format(self.users_base_uri, self.user.id, self.course.id)
        response = self.do_get(test_uri)
        self.assertEqual(response.status_code, 200)

    @mock.patch("edx_solutions_api_integration.users.views.get_user_social_stats", _fake_get_user_social_stats_with_end)
    def test_users_social_metrics_end_date(self):
        course = CourseFactory.create(org='TUCGLG', run='TUCGLG1', end=datetime(2012, 1, 1))

        test_uri = '{}/{}/courses/{}/metrics/social/'.format(self.users_base_uri, self.user.id, course.id)
        response = self.do_get(test_uri)
        self.assertEqual(response.status_code, 200)

    def test_users_roles_list_get(self):
        allow_access(self.course, self.user, 'staff')
        course2 = CourseFactory.create(
            display_name="TEST COURSE2",
            start=datetime(2014, 6, 16, 14, 30),
            end=datetime(2020, 1, 16, 14, 30),
            org='TURLG',
            run='TURLG1'
        )
        allow_access(course2, self.user, 'instructor')
        course3 = CourseFactory.create(
            display_name="TEST COURSE3",
            start=datetime(2014, 6, 16, 14, 30),
            end=datetime(2020, 1, 16, 14, 30),
            org='TURLG2',
            run='TURLG2'
        )
        allow_access(course3, self.user, 'staff')
        test_uri = '{}/{}/roles/'.format(self.users_base_uri, self.user.id)
        response = self.do_get(test_uri)
        self.assertEqual(response.status_code, 200)
        self.assertEqual(response.data['count'], 3)

        # filter roleset by course
        course_id = {'course_id': '{}'.format(unicode(course3.id))}
        course_filter_uri = '{}?{}'.format(test_uri, urlencode(course_id))
        response = self.do_get(course_filter_uri)
        self.assertEqual(response.status_code, 200)
        self.assertEqual(response.data['count'], 1)

        # filter roleset by role
        role = {'role': 'instructor'}
        role_filter_uri = '{}?{}'.format(test_uri, urlencode(role))
        response = self.do_get(role_filter_uri)
        self.assertEqual(response.status_code, 200)
        self.assertEqual(response.data['count'], 1)
        role = {'role': 'invalid_role'}
        role_filter_uri = '{}?{}'.format(test_uri, urlencode(role))
        response = self.do_get(role_filter_uri)
        self.assertEqual(response.status_code, 200)
        self.assertEqual(response.data['count'], 0)

    def test_users_roles_list_get_invalid_user(self):
        test_uri = '{}/23423/roles/'.format(self.users_base_uri)
        response = self.do_get(test_uri)
        self.assertEqual(response.status_code, 404)

    def test_users_roles_list_get_invalid_course(self):
        test_uri = '{}/{}/roles/'.format(self.users_base_uri, self.user.id)
        course_id = {'course_id': '{}'.format(unicode(self.test_bogus_course_id))}
        test_uri = '{}?{}'.format(test_uri, urlencode(course_id))
        response = self.do_get(test_uri)
        self.assertEqual(response.status_code, 404)

    def test_users_roles_list_post(self):
        test_uri = '{}/{}/roles/'.format(self.users_base_uri, self.user.id)
        response = self.do_get(test_uri)
        self.assertEqual(response.status_code, 200)
        self.assertEqual(response.data['count'], 0)

        data = {'course_id': unicode(self.course.id), 'role': 'instructor'}
        response = self.do_post(test_uri, data)
        self.assertEqual(response.status_code, 201)
        response = self.do_get(test_uri)
        self.assertEqual(response.status_code, 200)
        self.assertEqual(response.data['count'], 1)

        # Confirm this user also has forum moderation permissions
        role = Role.objects.get(course_id=self.course.id, name=FORUM_ROLE_MODERATOR)
        has_role = role.users.get(id=self.user.id)
        self.assertTrue(has_role)

    def test_users_roles_list_post_invalid_user(self):
        test_uri = '{}/2131/roles/'.format(self.users_base_uri)
        data = {'course_id': unicode(self.course.id), 'role': 'instructor'}
        response = self.do_post(test_uri, data)
        self.assertEqual(response.status_code, 404)

    def test_users_roles_list_post_invalid_course(self):
        test_uri = '{}/{}/roles/'.format(self.users_base_uri, self.user.id)
        data = {'course_id': self.test_bogus_course_id, 'role': 'instructor'}
        response = self.do_post(test_uri, data)
        self.assertEqual(response.status_code, 400)

    def test_users_roles_list_post_invalid_role(self):
        test_uri = '{}/{}/roles/'.format(self.users_base_uri, self.user.id)
        data = {'course_id': unicode(self.course.id), 'role': 'invalid_role'}
        response = self.do_post(test_uri, data)
        self.assertEqual(response.status_code, 400)

    def test_users_roles_list_put(self):
        course2 = CourseFactory.create(
            display_name="TEST COURSE2",
            start=datetime(2014, 6, 16, 14, 30),
            end=datetime(2020, 1, 16, 14, 30),
            org='TURLP2',
            run='TURLP2'
        )
        Role.objects.get_or_create(
            name=FORUM_ROLE_MODERATOR,
            course_id=course2.id)

        course3 = CourseFactory.create(
            display_name="TEST COURSE3",
            start=datetime(2014, 6, 16, 14, 30),
            end=datetime(2020, 1, 16, 14, 30),
            org='TURLP3',
            run='TURLP3'
        )
        Role.objects.get_or_create(
            name=FORUM_ROLE_MODERATOR,
            course_id=course3.id)

        course4 = CourseFactory.create(
            display_name="COURSE4 NO MODERATOR",
            start=datetime(2014, 6, 16, 14, 30),
            end=datetime(2020, 1, 16, 14, 30),
            org='TURLP4',
            run='TURLP4'
        )

        test_uri = '{}/{}/roles/'.format(self.users_base_uri, self.user.id)
        response = self.do_get(test_uri)
        self.assertEqual(response.status_code, 200)
        self.assertEqual(response.data['count'], 0)

        data = {'ignore_roles': ['staff'], 'roles': [
            {'course_id': unicode(self.course.id), 'role': 'instructor'},
            {'course_id': unicode(course2.id), 'role': 'instructor'},
            {'course_id': unicode(course3.id), 'role': 'instructor'},
            {'course_id': unicode(course3.id), 'role': 'staff'},
        ]}

        response = self.do_put(test_uri, data)
        self.assertEqual(response.status_code, 200)
        response = self.do_get(test_uri)
        self.assertEqual(response.status_code, 200)
        self.assertEqual(response.data['count'], 3)
        for role in response.data['results']:
            self.assertEqual(role['role'], 'instructor')

        data = {'roles': [
            {'course_id': unicode(self.course.id), 'role': 'staff'},
            {'course_id': unicode(course2.id), 'role': 'staff'},
        ]}
        response = self.do_put(test_uri, data)
        self.assertEqual(response.status_code, 200)
        response = self.do_get(test_uri)
        self.assertEqual(response.status_code, 200)
        self.assertEqual(response.data['count'], 2)
        for role in response.data['results']:
            self.assertEqual(role['role'], 'staff')

        # Add a role that does not have a corresponding moderator role configured
        allow_access(course4, self.user, 'staff')
        # Now modify the existing no-moderator role using the API, which tries to set the moderator role
        # Also change one of the existing moderator roles, but call it using the deprecated string version
        data = {'roles': [
            {'course_id': course4.id.to_deprecated_string(), 'role': 'instructor'},
            {'course_id': course2.id.to_deprecated_string(), 'role': 'instructor'},
        ]}
        response = self.do_put(test_uri, data)
        self.assertEqual(response.status_code, 200)
        response = self.do_get(test_uri)
        self.assertEqual(response.status_code, 200)
        self.assertEqual(response.data['count'], 2)

    def test_users_roles_list_put_invalid_user(self):
        test_uri = '{}/2131/roles/'.format(self.users_base_uri)
        data = {'roles': [{'course_id': unicode(self.course.id), 'role': 'instructor'}]}
        response = self.do_put(test_uri, data)
        self.assertEqual(response.status_code, 404)

    def test_users_roles_list_put_invalid_course(self):
        test_uri = '{}/{}/roles/'.format(self.users_base_uri, self.user.id)
        data = {'course_id': unicode(self.course.id), 'role': 'instructor'}
        response = self.do_post(test_uri, data)
        self.assertEqual(response.status_code, 201)

        data = {'roles': [{'course_id': self.test_bogus_course_id, 'role': 'instructor'}]}
        response = self.do_put(test_uri, data)
        self.assertEqual(response.status_code, 400)

        response = self.do_get(test_uri)
        self.assertEqual(response.status_code, 200)
        self.assertEqual(response.data['count'], 1)
        self.assertEqual(response.data['results'][0]['course_id'], unicode(self.course.id))

    def test_users_roles_list_put_invalid_roles(self):
        test_uri = '{}/{}/roles/'.format(self.users_base_uri, self.user.id)
        data = {'roles': []}
        response = self.do_put(test_uri, data)
        self.assertEqual(response.status_code, 400)
        data = {'roles': [{'course_id': unicode(self.course.id), 'role': 'invalid-role'}]}
        response = self.do_put(test_uri, data)
        self.assertEqual(response.status_code, 400)

    def test_users_roles_courses_detail_delete(self):
        test_uri = '{}/{}/roles/'.format(self.users_base_uri, self.user.id)
        data = {'course_id': unicode(self.course.id), 'role': 'instructor'}
        response = self.do_post(test_uri, data)
        self.assertEqual(response.status_code, 201)

        response = self.do_get(test_uri)
        self.assertEqual(response.data['count'], 1)

        delete_uri = '{}instructor/courses/{}'.format(test_uri, unicode(self.course.id))
        response = self.do_delete(delete_uri)
        self.assertEqual(response.status_code, 204)

        response = self.do_get(test_uri)
        self.assertEqual(response.data['count'], 0)

        # Confirm this user no longer has forum moderation permissions
        role = Role.objects.get(course_id=self.course.id, name=FORUM_ROLE_MODERATOR)
        try:
            role.users.get(id=self.user.id)
            self.assertTrue(False)
        except ObjectDoesNotExist:
            pass

    def test_users_roles_courses_detail_delete_invalid_course(self):
        test_uri = '{}/{}/roles/'.format(self.users_base_uri, self.user.id)
        delete_uri = '{}instructor/courses/{}'.format(test_uri, self.test_bogus_course_id)
        response = self.do_delete(delete_uri)
        self.assertEqual(response.status_code, 404)

    def test_users_roles_courses_detail_delete_invalid_user(self):
        test_uri = '{}/124134/roles/'.format(self.users_base_uri)
        delete_uri = '{}instructor/courses/{}'.format(test_uri, unicode(self.course.id))
        response = self.do_delete(delete_uri)
        self.assertEqual(response.status_code, 404)

    def test_users_roles_courses_detail_delete_invalid_role(self):
        test_uri = '{}/{}/roles/'.format(self.users_base_uri, self.user.id)
        delete_uri = '{}invalid_role/courses/{}'.format(test_uri, unicode(self.course.id))
        response = self.do_delete(delete_uri)
        self.assertEqual(response.status_code, 404)

    def test_mark_notification_as_read(self):
        user_id = self._create_test_user()

        msg_type = NotificationType(
            name='open-edx.edx_notifications.lib.tests.test_publisher',
            renderer='edx_notifications.renderers.basic.BasicSubjectBodyRenderer',
        )
        register_notification_type(msg_type)
        msg = NotificationMessage(
            namespace='test-runner',
            msg_type=msg_type,
            payload={
                'foo': 'bar'
            }
        )

        # now do happy path
        sent_user_msg = publish_notification_to_user(user_id, msg)

        # verify unread count
        self.assertEqual(get_notifications_count_for_user(user_id, filters={'read': False}), 1)

        # mark as read
        test_uri = '{}/{}/notifications/{}/'.format(self.users_base_uri, user_id, sent_user_msg.msg.id)
        response = self.do_post(test_uri, {"read": True})
        self.assertEqual(response.status_code, 201)

        # then verify unread count, which should be 0
        self.assertEqual(get_notifications_count_for_user(user_id, filters={'read': False}), 0)

    @mock.patch("edx_solutions_api_integration.users.views.module_render.get_module_for_descriptor")
    def test_user_courses_detail_get_undefined_course_module(self, mock_get_module_for_descriptor):
        # Enroll test user in test course
        CourseEnrollmentFactory.create(user=self.user, course_id=self.course.id)

        # Get user course details when course_module is None
        mock_get_module_for_descriptor.return_value = None

        test_uri = '{}/{}/courses/{}'.format(self.users_base_uri, self.user.id, self.course.id)
        response = self.do_get(test_uri)

        self.assertEqual(response.status_code, 200)
        self.assertEqual(response.data['position'], None)

<<<<<<< HEAD
    def test_users_list_post_missing_email(self):
        # Test with missing email in the request data
        data = {'username': self.test_username, 'password': self.test_password}
        response = self.do_post(self.users_base_uri, data)
        self.assertEqual(response.status_code, 400)

    def test_users_list_post_missing_username(self):
        # Test with missing username in the request data
        data = {'email': self.test_email, 'password': self.test_password}
        response = self.do_post(self.users_base_uri, data)
        self.assertEqual(response.status_code, 400)

    def test_users_list_post_missing_password(self):
        # Test with missing password in the request data
        data = {'email': self.test_email, 'username': self.test_username}
        response = self.do_post(self.users_base_uri, data)
        self.assertEqual(response.status_code, 400)



=======
    def test_users_groups_list_missing_group_id(self):
        # Test with missing group_id in request data
        test_uri = '{}/{}/groups/'.format(self.users_base_uri, self.user.id)
        data = {'group_id': ''}
        response = self.do_post(test_uri, data)
        self.assertEqual(response.status_code, 400)

    def test_users_groups_detail_delete_invalid_user_id(self):
        # Test with invalid user_id
        test_group = GroupFactory.create()
        test_uri = '{}/{}/groups/{}'.format(self.users_base_uri, '1234567', test_group.id)
        response = self.do_delete(test_uri)
        self.assertEqual(response.status_code, 404)

    def test_users_courses_list_post_missing_course_id(self):
        # Test with missing course_id in request data
        test_uri = '{}/{}/courses/'.format(self.users_base_uri, self.user.id)
        data = {'course_id': ''}
        response = self.do_post(test_uri, data)
        self.assertEqual(response.status_code, 400)

    def test_users_roles_list_put_missing_roles(self):
        # Test with missing roles in request data
        test_uri = '{}/{}/roles/'.format(self.users_base_uri, self.user.id)
        response = self.do_put(test_uri, {})
        self.assertEqual(response.status_code, 400)

    def test_users_roles_list_put_missing_role_value(self):
        test_uri = '{}/{}/roles/'.format(self.users_base_uri, self.user.id)
        data = {'roles': [{'course_id': unicode(self.course.id)}]}
        response = self.do_put(test_uri, data)
        self.assertEqual(response.status_code, 400)

    def test_users_roles_list_put_missing_course_id(self):
        test_uri = '{}/{}/roles/'.format(self.users_base_uri, self.user.id)
        data = {'roles': [{'role': 'instructor'}]}
        response = self.do_put(test_uri, data)
        self.assertEqual(response.status_code, 400)

    def test_users_notifications_detail_missing_read_value(self):
        test_uri = '{}/{}/notifications/{}/'.format(self.users_base_uri, self.user.id, '1')
        response = self.do_post(test_uri, {})
        self.assertEqual(response.status_code, 400)
>>>>>>> 6adfa78f
<|MERGE_RESOLUTION|>--- conflicted
+++ resolved
@@ -2204,7 +2204,6 @@
         self.assertEqual(response.status_code, 200)
         self.assertEqual(response.data['position'], None)
 
-<<<<<<< HEAD
     def test_users_list_post_missing_email(self):
         # Test with missing email in the request data
         data = {'username': self.test_username, 'password': self.test_password}
@@ -2225,7 +2224,6 @@
 
 
 
-=======
     def test_users_groups_list_missing_group_id(self):
         # Test with missing group_id in request data
         test_uri = '{}/{}/groups/'.format(self.users_base_uri, self.user.id)
@@ -2269,4 +2267,3 @@
         test_uri = '{}/{}/notifications/{}/'.format(self.users_base_uri, self.user.id, '1')
         response = self.do_post(test_uri, {})
         self.assertEqual(response.status_code, 400)
->>>>>>> 6adfa78f
