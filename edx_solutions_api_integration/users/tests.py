--- conflicted
+++ resolved
@@ -2225,11 +2225,6 @@
         response = self.do_post(test_uri, data)
         self.assertEqual(response.status_code, 400)
 
-<<<<<<< HEAD
-    def test_users_notifications_detail_missing_read_value(self):
-        test_uri = '{}/{}/notifications/{}/'.format(self.users_base_uri, self.user.id, '1')
-        response = self.do_post(test_uri, {})
-=======
     def test_users_roles_list_put_missing_roles(self):
         # Test with missing roles in request data
         test_uri = '{}/{}/roles/'.format(self.users_base_uri, self.user.id)
@@ -2246,5 +2241,9 @@
         test_uri = '{}/{}/roles/'.format(self.users_base_uri, self.user.id)
         data = {'roles': [{'role': 'instructor'}]}
         response = self.do_put(test_uri, data)
->>>>>>> 441b0e00
         self.assertEqual(response.status_code, 400)
+
+    def test_users_notifications_detail_missing_read_value(self):
+        test_uri = '{}/{}/notifications/{}/'.format(self.users_base_uri, self.user.id, '1')
+        response = self.do_post(test_uri, {})
+        self.assertEqual(response.status_code, 400)
