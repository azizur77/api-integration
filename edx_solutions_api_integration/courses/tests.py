# pylint: disable=E1103
"""
Run these tests @ Devstack:
    paver test_system -s lms --fasttest
        --fail_fast --verbose --test_id=lms/djangoapps/edx_solutions_api_integration/courses
"""
from datetime import datetime, timedelta
import json
import uuid
import pytz
from django.utils import timezone
import mock
from random import randint
from urllib import urlencode
from freezegun import freeze_time
from dateutil.relativedelta import relativedelta

from django.conf import settings
from django.contrib.auth.models import Group
from django.core.cache import cache
from django.core.exceptions import ObjectDoesNotExist
from django.test.utils import override_settings

from capa.tests.response_xml_factory import StringResponseXMLFactory
from courseware import module_render
from courseware.model_data import FieldDataCache
from django_comment_common.models import Role, FORUM_ROLE_MODERATOR
from gradebook.models import StudentGradebook
from instructor.access import allow_access
from edx_solutions_organizations.models import Organization
from edx_solutions_projects.models import Workgroup, Project
from student.tests.factories import UserFactory, CourseEnrollmentFactory, GroupFactory
from student.models import CourseEnrollment
from xmodule.modulestore.tests.factories import CourseFactory, ItemFactory
from xmodule.modulestore.tests.django_utils import SharedModuleStoreTestCase, mixed_store_config
from xmodule.modulestore import ModuleStoreEnum
from edx_solutions_api_integration.courseware_access import get_course_key
from edx_solutions_api_integration.test_utils import (
    APIClientMixin,
    SignalDisconnectTestMixin,
    CourseGradingMixin,
    make_non_atomic,
)

from .content import TEST_COURSE_OVERVIEW_CONTENT, TEST_COURSE_UPDATES_CONTENT, TEST_COURSE_UPDATES_CONTENT_LEGACY
from .content import TEST_STATIC_TAB1_CONTENT, TEST_STATIC_TAB2_CONTENT


MODULESTORE_CONFIG = mixed_store_config(settings.COMMON_TEST_DATA_ROOT, {})
USER_COUNT = 6


def _fake_get_course_social_stats(course_id, end_date=None):
    """ Fake get_course_social_stats method """
    if end_date:
        raise Exception("Expected None for end_date parameter")

    course_key = get_course_key(course_id)
    users = CourseEnrollment.objects.users_enrolled_in(course_key)
    return {str(user.id): {user.first_name: user.last_name} for user in users}


def _fake_get_course_social_stats_date_expected(course_id, end_date=None):  # pylint: disable=C0103,W0613
    """ Fake get_course_social_stats_date_expected method """
    if not end_date:
        raise Exception("Expected non-None end_date parameter")
    return {
        '2': {'two': 'two-two'},
        '3': {'three': 'three-three-three'}
    }


def _fake_get_course_thread_stats(course_id):  # pylint: disable=W0613
    """ Fake get_course_thread_stats method """
    return {
        'num_threads': 5,
        'num_active_threads': 3
    }


@mock.patch("edx_solutions_api_integration.courses.views.get_course_thread_stats", _fake_get_course_thread_stats)
@override_settings(MODULESTORE=MODULESTORE_CONFIG)
@mock.patch.dict("django.conf.settings.FEATURES", {'ENFORCE_PASSWORD_POLICY': False,
                                                   'ADVANCED_SECURITY': False,
                                                   'PREVENT_CONCURRENT_LOGINS': False})
class CoursesApiTests(
    SignalDisconnectTestMixin, SharedModuleStoreTestCase, APIClientMixin, CourseGradingMixin
):
    """ Test suite for Courses API views """

    @classmethod
    def setUpClass(cls):
        super(CoursesApiTests, cls).setUpClass()
        cls.test_server_prefix = 'https://testserver'
        cls.base_courses_uri = '/api/server/courses'
        cls.base_groups_uri = '/api/server/groups'
        cls.base_users_uri = '/api/server/users'
        cls.base_organizations_uri = '/api/server/organizations/'
        cls.base_projects_uri = '/api/server/projects/'
        cls.base_workgroups_uri = '/api/server/workgroups/'
        cls.test_group_name = 'Alpha Group'
        cls.attempts = 3

        cls.course_start_date = timezone.now() + relativedelta(days=-1)
        cls.course_end_date = timezone.now() + relativedelta(days=60)
        cls.course = CourseFactory.create(
            start=cls.course_start_date,
            end=cls.course_end_date,
        )
        cls.test_data = '<html>{}</html>'.format(str(uuid.uuid4()))

        cls.chapter = ItemFactory.create(
            category="chapter",
            parent_location=cls.course.location,
            data=cls.test_data,
            due=cls.course_end_date,
            display_name="Overview",
        )

        cls.course_project = ItemFactory.create(
            category="chapter",
            parent_location=cls.course.location,
            data=cls.test_data,
            display_name="Group Project"
        )

        cls.course_project2 = ItemFactory.create(
            category="chapter",
            parent_location=cls.course.location,
            data=cls.test_data,
            display_name="Group Project2"
        )

        cls.course_content2 = ItemFactory.create(
            category="sequential",
            parent_location=cls.chapter.location,
            data=cls.test_data,
            display_name="Sequential",
        )

        cls.content_child2 = ItemFactory.create(
            category="vertical",
            parent_location=cls.course_content2.location,
            data=cls.test_data,
            display_name="Vertical Sequence"
        )

        cls.course_content = ItemFactory.create(
            category="videosequence",
            parent_location=cls.content_child2.location,
            data=cls.test_data,
            display_name="Video_Sequence",
        )

        cls.content_child = ItemFactory.create(
            category="video",
            parent_location=cls.course_content.location,
            data=cls.test_data,
            display_name="Video"
        )

        cls.content_subchild = ItemFactory.create(
            category="video",
            parent_location=cls.content_child2.location,
            data=cls.test_data,
            display_name="Child Video",
        )

        cls.overview = ItemFactory.create(
            category="about",
            parent_location=cls.course.location,
            data=TEST_COURSE_OVERVIEW_CONTENT,
            display_name="overview"
        )

        cls.updates = ItemFactory.create(
            category="course_info",
            parent_location=cls.course.location,
            data=TEST_COURSE_UPDATES_CONTENT,
            display_name="updates"
        )

        cls.static_tab1 = ItemFactory.create(
            category="static_tab",
            parent_location=cls.course.location,
            data=TEST_STATIC_TAB1_CONTENT,
            display_name="syllabus",
            name="Static+Tab"
        )

        cls.static_tab2 = ItemFactory.create(
            category="static_tab",
            parent_location=cls.course.location,
            data=TEST_STATIC_TAB2_CONTENT,
            display_name="readings"
        )

        cls.sub_section = ItemFactory.create(
            parent_location=cls.chapter.location,
            category="sequential",
            display_name=u"test subsection",
        )

        cls.unit = ItemFactory.create(
            parent_location=cls.sub_section.location,
            category="vertical",
            metadata={'graded': True, 'format': 'Homework'},
            display_name=u"test unit",
        )

        cls.dash_unit = ItemFactory.create(
            parent_location=cls.sub_section.location,
            category="vertical-with-dash",
            metadata={'graded': True, 'format': 'Homework'},
            display_name=u"test unit 2",
        )

        cls.empty_course = CourseFactory.create(
            start=cls.course_start_date,
            end=cls.course_end_date,
            org="MTD"
        )

        cls.users = [UserFactory.create(username="testuser" + str(__), profile='test') for __ in xrange(USER_COUNT)]

        for user in cls.users:
            CourseEnrollmentFactory.create(user=user, course_id=cls.course.id)
            user_profile = user.profile
            user_profile.avatar_url = 'http://example.com/{}.png'.format(user.id)
            user_profile.title = 'Software Engineer {}'.format(user.id)
            user_profile.city = 'Cambridge'
            user_profile.save()

        cls.test_course_id = unicode(cls.course.id)
        cls.test_bogus_course_id = 'foo/bar/baz'
        cls.test_course_name = cls.course.display_name
        cls.test_course_number = cls.course.number
        cls.test_course_org = cls.course.org
        cls.test_chapter_id = unicode(cls.chapter.scope_ids.usage_id)
        cls.test_course_content_id = unicode(cls.course_content.scope_ids.usage_id)
        cls.test_bogus_content_id = "j5y://foo/bar/baz"
        cls.test_content_child_id = unicode(cls.content_child.scope_ids.usage_id)
        cls.base_course_content_uri = '{}/{}/content'.format(cls.base_courses_uri, cls.test_course_id)
        cls.base_chapters_uri = cls.base_course_content_uri + '?type=chapter'

        cache.clear()

        Role.objects.get_or_create(
            name=FORUM_ROLE_MODERATOR,
            course_id=cls.course.id)

    def _find_item_by_class(self, items, class_name):
        """Helper method to match a single matching item"""
        for item in items:
            if item['class'] == class_name:
                return item
        return None

    def _setup_courses_completions_leaders(self):
        """Setup for courses completions leaders"""
        course = CourseFactory.create(
            number='4033',
            name='leaders_by_completions',
            start=datetime(2014, 9, 16, 14, 30),
            end=datetime(2015, 1, 16)
        )

        chapter = ItemFactory.create(
            category="chapter",
            parent_location=course.location,
            data=self.test_data,
            due=datetime(2014, 5, 16, 14, 30),
            display_name="Overview"
        )

        sub_section = ItemFactory.create(
            parent_location=chapter.location,
            category="sequential",
            display_name=u"test subsection",
        )
        unit = ItemFactory.create(
            parent_location=sub_section.location,
            category="vertical",
            metadata={'graded': True, 'format': 'Homework'},
            display_name=u"test unit",
        )

        # create 5 users
        user_count = 5
        users = [UserFactory.create(username="testuser_cctest" + str(__), profile='test') for __ in xrange(user_count)]
        groups = GroupFactory.create_batch(2)

        for i, user in enumerate(users):
            user.groups.add(groups[i % 2])

        users[0].groups.add(groups[1])

        for user in users:
            CourseEnrollmentFactory.create(user=user, course_id=course.id)
            CourseEnrollmentFactory.create(user=user, course_id=self.course.id)

        test_course_id = unicode(course.id)
        completion_uri = '{}/{}/completions/'.format(self.base_courses_uri, test_course_id)
        leaders_uri = '{}/{}/metrics/completions/leaders/'.format(self.base_courses_uri, test_course_id)
        # Make last user as observer to make sure that data is being filtered out
        allow_access(course, users[user_count - 1], 'observer')

        contents = []
        for i in xrange(1, 26):
            local_content_name = 'Video_Sequence_setup{}'.format(i)
            local_content = ItemFactory.create(
                category="videosequence",
                parent_location=unit.location,
                data=self.test_data,
                display_name=local_content_name
            )
            contents.append(local_content)
            if i < 3:
                user_id = users[0].id
            elif i < 10:
                user_id = users[1].id
            elif i < 17:
                user_id = users[2].id
            else:
                user_id = users[3].id

            content_id = unicode(local_content.scope_ids.usage_id)
            completions_data = {'content_id': content_id, 'user_id': user_id}
            response = self.do_post(completion_uri, completions_data)
            self.assertEqual(response.status_code, 201)

            # observer should complete everything, so we can assert that it is filtered out
            response = self.do_post(completion_uri, {
                'content_id': content_id, 'user_id': users[user_count - 1].id
            })
            self.assertEqual(response.status_code, 201)
        return {
            'leaders_uri': leaders_uri,
            'users': users,
            'contents': contents,
            'completion_uri': completion_uri,
            'groups': groups,
            'course': course,
        }

    def test_courses_list_get(self):
        test_uri = self.base_courses_uri
        response = self.do_get(test_uri)
        self.assertEqual(response.status_code, 200)
        self.assertGreater(len(response.data['results']), 0)
        self.assertIsNotNone(response.data['count'])
        self.assertIsNotNone(response.data['num_pages'])
        matched_course = False
        for course in response.data['results']:
            if matched_course is False and course['id'] == self.test_course_id:
                self.assertEqual(course['name'], self.test_course_name)
                self.assertEqual(course['number'], self.test_course_number)
                self.assertEqual(course['org'], self.test_course_org)
                confirm_uri = self.test_server_prefix + test_uri + '/' + course['id']
                self.assertEqual(course['uri'], confirm_uri)
                matched_course = True
        self.assertTrue(matched_course)

    def test_courses_list_get_with_filter(self):
        test_uri = self.base_courses_uri
        courses = [self.test_course_id, unicode(self.empty_course.id)]
        params = {'course_id': ','.join(courses).encode('utf-8')}
        response = self.do_get('{}/?{}'.format(test_uri, urlencode(params)))
        self.assertEqual(response.status_code, 200)
        self.assertEqual(len(response.data['results']), 2)
        self.assertIsNotNone(response.data['count'])
        self.assertIsNotNone(response.data['num_pages'])
        courses_in_result = []
        for course in response.data['results']:
            courses_in_result.append(course['id'])
            if course['id'] == self.test_course_id:
                self.assertEqual(course['name'], self.test_course_name)
                self.assertEqual(course['number'], self.test_course_number)
                self.assertEqual(course['org'], self.test_course_org)
                confirm_uri = self.test_server_prefix + test_uri + '/' + course['id']
                self.assertEqual(course['uri'], confirm_uri)
                self.assertIsNotNone(course['course_image_url'])
        self.assertItemsEqual(courses, courses_in_result)

    def test_course_detail_without_date_values(self):
        create_course_with_out_date_values = CourseFactory.create()  # pylint: disable=C0103
        test_uri = self.base_courses_uri + '/' + unicode(create_course_with_out_date_values.id)
        response = self.do_get(test_uri)
        self.assertEqual(response.status_code, 200)
        self.assertEqual(response.data['start'], create_course_with_out_date_values.start)
        self.assertEqual(response.data['end'], create_course_with_out_date_values.end)

    def test_courses_detail_get(self):
        test_uri = self.base_courses_uri + '/' + self.test_course_id
        response = self.do_get(test_uri)
        self.assertEqual(response.status_code, 200)
        self.assertGreater(len(response.data), 0)
        self.assertEqual(response.data['id'], self.test_course_id)
        self.assertEqual(response.data['name'], self.test_course_name)
        self.assertEqual(
            datetime.strftime(response.data['start'], '%Y-%m-%d %H:%M:%S'),
            datetime.strftime(self.course.start, '%Y-%m-%d %H:%M:%S')
        )
        self.assertEqual(
            datetime.strftime(response.data['end'], '%Y-%m-%d %H:%M:%S'),
            datetime.strftime(self.course.end, '%Y-%m-%d %H:%M:%S')
        )
        self.assertEqual(response.data['number'], self.test_course_number)
        self.assertEqual(response.data['org'], self.test_course_org)
        confirm_uri = self.test_server_prefix + test_uri
        self.assertEqual(response.data['uri'], confirm_uri)

    def test_courses_detail_get_with_child_content(self):
        test_uri = self.base_courses_uri + '/' + self.test_course_id
        response = self.do_get('{}?depth=100'.format(test_uri))
        self.assertEqual(response.status_code, 200)
        self.assertGreater(len(response.data), 0)
        self.assertEqual(response.data['id'], self.test_course_id)
        self.assertEqual(response.data['name'], self.test_course_name)
        self.assertEqual(response.data['number'], self.test_course_number)
        self.assertEqual(response.data['org'], self.test_course_org)
        confirm_uri = self.test_server_prefix + test_uri
        self.assertEqual(response.data['uri'], confirm_uri)
        self.assertGreater(len(response.data['content']), 0)
        for resource in response.data['resources']:
            response = self.do_get(resource['uri'])
            self.assertEqual(response.status_code, 200)

    def test_courses_detail_get_notfound(self):
        test_uri = self.base_courses_uri + '/' + self.test_bogus_course_id
        response = self.do_get(test_uri)
        self.assertEqual(response.status_code, 404)

    def test_courses_tree_get(self):
        # query the course tree to quickly get naviation information
        test_uri = self.base_courses_uri + '/' + self.test_course_id + '?depth=2'
        response = self.do_get(test_uri)
        self.assertEqual(response.status_code, 200)
        self.assertGreater(len(response.data), 0)
        self.assertEqual(response.data['category'], 'course')
        self.assertEqual(response.data['name'], self.course.display_name)
        self.assertEqual(len(response.data['content']), 3)

        chapter = response.data['content'][0]
        self.assertEqual(chapter['category'], 'chapter')
        self.assertEqual(chapter['name'], 'Overview')
        # we should have 2 children of Overview chapter
        # 2 sequentials named Sequential and test subsection
        self.assertEqual(len(chapter['children']), 2)

        # Make sure both of the children should be a sequential
        sequential = [child for child in chapter['children'] if child['category'] == 'sequential']
        self.assertEqual(len(sequential), 2)

    def test_courses_tree_get_root(self):
        # query the course tree to quickly get naviation information
        test_uri = self.base_courses_uri + '/' + self.test_course_id + '?depth=0'
        response = self.do_get(test_uri)
        self.assertEqual(response.status_code, 200)
        self.assertGreater(len(response.data), 0)
        self.assertEqual(response.data['category'], 'course')
        self.assertEqual(response.data['name'], self.course.display_name)
        self.assertNotIn('content', response.data)

    def test_chapter_list_get(self):
        test_uri = self.base_chapters_uri
        response = self.do_get(test_uri)
        self.assertEqual(response.status_code, 200)
        self.assertGreater(len(response.data), 0)
        matched_chapter = False
        for chapter in response.data:
            if matched_chapter is False and chapter['id'] == self.test_chapter_id:
                self.assertIsNotNone(chapter['uri'])
                self.assertGreater(len(chapter['uri']), 0)
                confirm_uri = self.test_server_prefix + self.base_course_content_uri + '/' + chapter['id']
                self.assertEqual(chapter['uri'], confirm_uri)
                matched_chapter = True
        self.assertTrue(matched_chapter)

    def test_chapter_detail_get(self):
        test_uri = self.base_course_content_uri + '/' + self.test_chapter_id
        response = self.do_get(test_uri)
        self.assertEqual(response.status_code, 200)
        self.assertGreater(len(response.data['id']), 0)
        self.assertEqual(response.data['id'], self.test_chapter_id)
        confirm_uri = self.test_server_prefix + test_uri
        self.assertEqual(response.data['uri'], confirm_uri)
        self.assertGreater(len(response.data['children']), 0)

    def test_course_content_list_get(self):
        test_uri = '{}/{}/children'.format(self.base_course_content_uri, self.test_course_content_id)
        response = self.do_get(test_uri)
        self.assertEqual(response.status_code, 200)
        self.assertGreater(len(response.data), 0)
        matched_child = False
        for child in response.data:
            if matched_child is False and child['id'] == self.test_content_child_id:
                self.assertIsNotNone(child['uri'])
                self.assertGreater(len(child['uri']), 0)
                confirm_uri = self.test_server_prefix + self.base_course_content_uri + '/' + child['id']
                self.assertEqual(child['uri'], confirm_uri)
                matched_child = True
        self.assertTrue(matched_child)

    def test_course_content_list_get_invalid_course(self):
        test_uri = '{}/{}/content/{}/children'.format(
            self.base_courses_uri,
            self.test_bogus_course_id,
            unicode(self.course_project.scope_ids.usage_id)
        )
        response = self.do_get(test_uri)
        self.assertEqual(response.status_code, 404)

    def test_course_content_list_get_invalid_content(self):
        test_uri = '{}/{}/children'.format(self.base_course_content_uri, self.test_bogus_content_id)
        response = self.do_get(test_uri)
        self.assertEqual(response.status_code, 404)

    def test_course_content_detail_get(self):
        test_uri = self.base_course_content_uri + '/' + self.test_course_content_id
        response = self.do_get(test_uri)
        self.assertEqual(response.status_code, 200)
        self.assertGreater(len(response.data), 0)
        self.assertEqual(response.data['id'], self.test_course_content_id)
        confirm_uri = self.test_server_prefix + test_uri
        self.assertEqual(response.data['uri'], confirm_uri)
        self.assertGreater(len(response.data['children']), 0)

    def test_course_content_detail_get_with_extra_fields(self):
        test_uri = self.base_course_content_uri + '/' + self.test_course_content_id
        response = self.do_get('{}?include_fields=course_edit_method,edited_by'.format(test_uri))
        self.assertEqual(response.status_code, 200)
        self.assertGreater(len(response.data), 0)
        self.assertIsNotNone(response.data['course_edit_method'])
        self.assertEqual(response.data['edited_by'], ModuleStoreEnum.UserID.test)

    def test_course_content_detail_get_dashed_id(self):
        test_content_id = unicode(self.dash_unit.scope_ids.usage_id)
        test_uri = self.base_course_content_uri + '/' + test_content_id
        response = self.do_get(test_uri)
        self.assertEqual(response.status_code, 200)
        self.assertGreater(len(response.data), 0)
        self.assertEqual(response.data['id'], test_content_id)
        confirm_uri = self.test_server_prefix + test_uri
        self.assertEqual(response.data['uri'], confirm_uri)

    def test_course_content_detail_get_course(self):
        test_uri = self.base_course_content_uri + '/' + self.test_course_id
        response = self.do_get(test_uri)
        self.assertEqual(response.status_code, 200)
        self.assertGreater(len(response.data), 0)
        self.assertEqual(response.data['id'], self.test_course_id)
        confirm_uri = self.test_server_prefix + self.base_courses_uri + '/' + self.test_course_id
        self.assertEqual(response.data['uri'], confirm_uri)
        self.assertGreater(len(response.data['content']), 0)

    def test_course_content_detail_get_notfound(self):
        test_uri = self.base_course_content_uri + '/' + self.test_bogus_content_id
        response = self.do_get(test_uri)
        self.assertEqual(response.status_code, 404)

    def test_course_content_list_get_filtered_children_for_child(self):
        test_uri = self.base_course_content_uri + '/' + self.test_course_content_id + '/children?type=video'
        response = self.do_get(test_uri)
        self.assertEqual(response.status_code, 200)
        self.assertGreater(len(response.data), 0)
        matched_child = False
        for child in response.data:
            if matched_child is False and child['id'] == self.test_content_child_id:
                confirm_uri = '{}{}/{}'.format(self.test_server_prefix, self.base_course_content_uri, child['id'])
                self.assertEqual(child['uri'], confirm_uri)
                matched_child = True
        self.assertTrue(matched_child)

    def test_course_content_list_get_notfound(self):
        test_uri = '{}{}/children?type=video'.format(self.base_course_content_uri, self.test_bogus_content_id)
        response = self.do_get(test_uri)
        self.assertEqual(response.status_code, 404)

    def test_courses_groups_list_post(self):
        data = {'name': self.test_group_name, 'type': 'test'}
        response = self.do_post(self.base_groups_uri, data)
        group_id = response.data['id']

        test_uri = '{}/{}/groups'.format(self.base_courses_uri, self.test_course_id)
        data = {'group_id': group_id}
        response = self.do_post(test_uri, data)
        self.assertEqual(response.status_code, 201)

        confirm_uri = self.test_server_prefix + test_uri + '/' + str(group_id)
        self.assertEqual(response.data['uri'], confirm_uri)
        self.assertEqual(response.data['course_id'], str(self.test_course_id))
        self.assertEqual(response.data['group_id'], str(group_id))

    def test_courses_groups_list_get(self):
        test_uri = '{}/{}/groups'.format(self.base_courses_uri, self.test_course_id)
        course_fail_uri = '{}/{}/groups'.format(self.base_courses_uri, 'ed/Open_DemoX/edx_demo_course')
        for i in xrange(2):
            data_dict = {
                'name': 'Alpha Group {}'.format(i), 'type': 'Programming',
            }
            response = self.do_post(self.base_groups_uri, data_dict)
            group_id = response.data['id']
            data = {'group_id': group_id}
            self.assertEqual(response.status_code, 201)
            response = self.do_post(test_uri, data)
            self.assertEqual(response.status_code, 201)

        data_dict['type'] = 'Calculus'
        response = self.do_post(self.base_groups_uri, data_dict)
        group_id = response.data['id']
        data = {'group_id': group_id}
        self.assertEqual(response.status_code, 201)
        response = self.do_post(test_uri, data)
        self.assertEqual(response.status_code, 201)

        response = self.do_get(test_uri)
        self.assertEqual(response.status_code, 200)
        self.assertEqual(len(response.data), 3)

        courses_groups_uri = '{}?type={}'.format(test_uri, 'Programming')
        response = self.do_get(courses_groups_uri)
        self.assertEqual(response.status_code, 200)
        self.assertEqual(len(response.data), 2)

        group_type_uri = '{}?type={}'.format(test_uri, 'Calculus')
        response = self.do_get(group_type_uri)
        self.assertEqual(response.status_code, 200)
        self.assertEqual(len(response.data), 1)

        error_group_type_uri = '{}?type={}'.format(test_uri, 'error_type')
        response = self.do_get(error_group_type_uri)
        self.assertEqual(response.status_code, 200)
        self.assertEqual(len(response.data), 0)

        response = self.do_get(course_fail_uri)
        self.assertEqual(response.status_code, 404)

    def test_courses_groups_list_post_duplicate(self):
        data = {'name': self.test_group_name, 'type': 'test'}
        response = self.do_post(self.base_groups_uri, data)
        group_id = response.data['id']
        test_uri = '{}/{}/groups'.format(self.base_courses_uri, self.test_course_id)
        data = {'group_id': group_id}
        response = self.do_post(test_uri, data)
        self.assertEqual(response.status_code, 201)
        response = self.do_post(test_uri, data)
        self.assertEqual(response.status_code, 409)

    def test_courses_groups_list_post_invalid_course(self):
        test_uri = self.base_courses_uri + '/1239/87/8976/groups'
        data = {'group_id': "98723896"}
        response = self.do_post(test_uri, data)
        self.assertEqual(response.status_code, 404)

    def test_courses_groups_list_post_invalid_group(self):
        test_uri = '{}/{}/groups'.format(self.base_courses_uri, self.test_course_id)
        data = {'group_id': "98723896"}
        response = self.do_post(test_uri, data)
        self.assertEqual(response.status_code, 404)

    def test_courses_groups_detail_get(self):
        data = {'name': self.test_group_name, 'type': 'test'}
        response = self.do_post(self.base_groups_uri, data)
        group_id = response.data['id']
        test_uri = '{}/{}/groups'.format(self.base_courses_uri, self.test_course_id)
        data = {'group_id': response.data['id']}
        response = self.do_post(test_uri, data)
        test_uri = response.data['uri']
        response = self.do_get(test_uri)
        self.assertEqual(response.status_code, 200)
        self.assertEqual(response.data['uri'], test_uri)
        self.assertEqual(response.data['course_id'], self.test_course_id)
        self.assertEqual(response.data['group_id'], str(group_id))

    def test_courses_groups_detail_get_invalid_resources(self):
        test_uri = '{}/{}/groups/123145'.format(self.base_courses_uri, self.test_bogus_course_id)
        response = self.do_get(test_uri)
        self.assertEqual(response.status_code, 404)

        test_uri = '{}/{}/groups/123145'.format(self.base_courses_uri, self.test_course_id)
        response = self.do_get(test_uri)
        self.assertEqual(response.status_code, 404)

        data = {'name': self.test_group_name, 'type': 'test'}
        response = self.do_post(self.base_groups_uri, data)
        test_uri = '{}/{}/groups/{}'.format(self.base_courses_uri, self.test_course_id, response.data['id'])
        response = self.do_get(test_uri)
        self.assertEqual(response.status_code, 404)

    def test_courses_groups_detail_delete(self):
        data = {'name': self.test_group_name, 'type': 'test'}
        response = self.do_post(self.base_groups_uri, data)
        test_uri = '{}/{}/groups'.format(self.base_courses_uri, self.test_course_id)
        data = {'group_id': response.data['id']}
        response = self.do_post(test_uri, data)
        test_uri = response.data['uri']
        response = self.do_delete(test_uri)
        self.assertEqual(response.status_code, 204)
        response = self.do_delete(test_uri)
        self.assertEqual(response.status_code, 204)  # Idempotent
        response = self.do_get(test_uri)
        self.assertEqual(response.status_code, 404)

    def test_courses_groups_detail_delete_invalid_course(self):
        test_uri = '{}/{}/groups/123124'.format(self.base_courses_uri, self.test_bogus_course_id)
        response = self.do_delete(test_uri)
        self.assertEqual(response.status_code, 204)

    def test_courses_groups_detail_delete_invalid_group(self):
        test_uri = '{}/{}/groups/123124'.format(self.base_courses_uri, self.test_course_id)
        response = self.do_delete(test_uri)
        self.assertEqual(response.status_code, 204)

    def test_courses_groups_detail_get_undefined(self):
        data = {'name': self.test_group_name, 'type': 'test'}
        response = self.do_post(self.base_groups_uri, data)
        group_id = response.data['id']
        test_uri = '{}/{}/groups/{}'.format(self.base_courses_uri, self.test_course_id, group_id)
        response = self.do_get(test_uri)
        self.assertEqual(response.status_code, 404)

    def test_courses_overview_get_unparsed(self):
        test_uri = self.base_courses_uri + '/' + self.test_course_id + '/overview'

        response = self.do_get(test_uri)
        self.assertEqual(response.status_code, 200)
        self.assertGreater(len(response.data), 0)
        self.assertEqual(response.data['overview_html'], self.overview.data)
        self.assertIn(self.course.course_image, response.data['course_image_url'])

    def test_courses_overview_get_parsed(self):
        test_uri = self.base_courses_uri + '/' + self.test_course_id + '/overview?parse=true'
        response = self.do_get(test_uri)
        self.assertEqual(response.status_code, 200)
        self.assertGreater(len(response.data), 0)
        self.assertIn(self.course.course_image, response.data['course_image_url'])
        sections = response.data['sections']
        self.assertEqual(len(sections), 5)
        self.assertIsNotNone(self._find_item_by_class(sections, 'about'))
        self.assertIsNotNone(self._find_item_by_class(sections, 'prerequisites'))
        self.assertIsNotNone(self._find_item_by_class(sections, 'course-staff'))
        self.assertIsNotNone(self._find_item_by_class(sections, 'faq'))
        self.assertIsNotNone(self._find_item_by_class(sections, 'intro-video'))

        course_staff = self._find_item_by_class(sections, 'course-staff')
        staff = course_staff['articles']
        self.assertEqual(len(staff), 3)
        self.assertEqual(staff[0]['class'], "teacher")
        self.assertEqual(staff[0]['name'], "Staff Member #1")
        self.assertEqual(staff[0]['image_src'], "/images/pl-faculty.png")
        self.assertIn("<p>Biography of instructor/staff member #1</p>", staff[0]['bio'])
        self.assertEqual(staff[1]['class'], "teacher")
        self.assertEqual(staff[1]['name'], "Staff Member #2")
        self.assertEqual(staff[1]['image_src'], "/images/pl-faculty.png")
        self.assertIn("<p>Biography of instructor/staff member #2</p>", staff[1]['bio'])
        self.assertEqual(staff[2]['class'], "author")
        body = staff[2]['body']
        self.assertGreater(len(body), 0)

        about = self._find_item_by_class(sections, 'about')
        self.assertGreater(len(about['body']), 0)
        prerequisites = self._find_item_by_class(sections, 'prerequisites')
        self.assertGreater(len(prerequisites['body']), 0)
        faq = self._find_item_by_class(sections, 'faq')
        self.assertGreater(len(faq['body']), 0)
        invalid_tab = self._find_item_by_class(sections, 'invalid_tab')
        self.assertFalse(invalid_tab)

        intro_video = self._find_item_by_class(sections, 'intro-video')
        self.assertEqual(len(intro_video['attributes']), 1)
        self.assertEqual(intro_video['attributes']['data-videoid'], 'foobar')

    def test_courses_overview_get_invalid_course(self):
        # try a bogus course_id to test failure case
        test_uri = '{}/{}/overview'.format(self.base_courses_uri, self.test_bogus_course_id)
        response = self.do_get(test_uri)
        self.assertEqual(response.status_code, 404)

    def test_courses_overview_get_invalid_content(self):
        # try a bogus course_id to test failure case
        test_course = CourseFactory.create()
        test_uri = '{}/{}/overview'.format(self.base_courses_uri, unicode(test_course.id))
        ItemFactory.create(
            category="about",
            parent_location=test_course.location,
            data='',
            display_name="overview"
        )
        response = self.do_get(test_uri)
        self.assertEqual(response.status_code, 404)

    def test_courses_updates_get(self):
        # first try raw without any parsing
        test_uri = self.base_courses_uri + '/' + self.test_course_id + '/updates'
        response = self.do_get(test_uri)
        self.assertEqual(response.status_code, 200)
        self.assertGreater(len(response.data), 0)
        self.assertEqual(response.data['content'], self.updates.data)

        # then try parsed
        test_uri = self.base_courses_uri + '/' + self.test_course_id + '/updates?parse=True'
        response = self.do_get(test_uri)
        self.assertEqual(response.status_code, 200)
        self.assertGreater(len(response.data), 0)

        postings = response.data['postings']
        self.assertEqual(len(postings), 4)
        self.assertEqual(postings[0]['date'], 'April 18, 2014')
        self.assertEqual(postings[0]['content'], 'This does not have a paragraph tag around it')
        self.assertEqual(postings[1]['date'], 'April 17, 2014')
        self.assertEqual(
            postings[1]['content'],
            'Some text before paragraph tag<p>This is inside paragraph tag</p>Some text after tag'
        )
        self.assertEqual(postings[2]['date'], 'April 16, 2014')
        self.assertEqual(
            postings[2]['content'],
            'Some text before paragraph tag<p>This is inside paragraph tag</p>Some text after tag<p>one more</p>'
        )
        self.assertEqual(postings[3]['date'], 'April 15, 2014')
        self.assertEqual(postings[3]['content'], '<p>A perfectly</p><p>formatted piece</p><p>of HTML</p>')

    def test_courses_updates_get_invalid_course(self):
        #try a bogus course_id to test failure case
        test_uri = '{}/{}/updates'.format(self.base_courses_uri, self.test_bogus_course_id)
        response = self.do_get(test_uri)
        self.assertEqual(response.status_code, 404)

    def test_courses_updates_get_invalid_content(self):
        #try a bogus course_id to test failure case
        test_course = CourseFactory.create()
        test_uri = '{}/{}/updates'.format(self.base_courses_uri, unicode(test_course.id))
        response = self.do_get(test_uri)
        self.assertEqual(response.status_code, 404)

    def test_courses_updates_legacy(self):
        #try a bogus course_id to test failure case
        test_course = CourseFactory.create()
        ItemFactory.create(
            category="course_info",
            parent_location=test_course.location,
            data=TEST_COURSE_UPDATES_CONTENT_LEGACY,
            display_name="updates"
        )
        test_uri = self.base_courses_uri + '/' + unicode(test_course.id) + '/updates'
        response = self.do_get(test_uri)
        self.assertEqual(response.status_code, 200)
        self.assertGreater(len(response.data), 0)
        self.assertEqual(response.data['content'], TEST_COURSE_UPDATES_CONTENT_LEGACY)

        # then try parsed
        test_uri = self.base_courses_uri + '/' + unicode(test_course.id) + '/updates?parse=True'
        response = self.do_get(test_uri)
        self.assertEqual(response.status_code, 200)
        self.assertGreater(len(response.data), 0)

        postings = response.data['postings']
        self.assertEqual(len(postings), 4)
        self.assertEqual(postings[0]['date'], 'April 18, 2014')
        self.assertEqual(postings[0]['content'], 'This is some legacy content')
        self.assertEqual(postings[1]['date'], 'April 17, 2014')
        self.assertEqual(
            postings[1]['content'],
            'Some text before paragraph tag<p>This is inside paragraph tag</p>Some text after tag'
        )
        self.assertEqual(postings[2]['date'], 'April 16, 2014')
        self.assertEqual(
            postings[2]['content'],
            'Some text before paragraph tag<p>This is inside paragraph tag</p>Some text after tag<p>one more</p>'
        )
        self.assertEqual(postings[3]['date'], 'April 15, 2014')
        self.assertEqual(postings[3]['content'], '<p>A perfectly</p><p>formatted piece</p><p>of HTML</p>')

    def test_static_tab_list_get(self):
        test_uri = '{}/{}/static_tabs'.format(self.base_courses_uri, self.test_course_id)
        response = self.do_get(test_uri)
        self.assertEqual(response.status_code, 200)
        self.assertGreater(len(response.data), 0)

        tabs = response.data['tabs']
        self.assertEqual(len(tabs), 2)
        self.assertEqual(tabs[0]['id'], u'syllabus')
        self.assertEqual(tabs[1]['id'], u'readings')

        # now try when we get the details on the tabs
        test_uri = self.base_courses_uri + '/' + self.test_course_id + '/static_tabs?detail=true&strip_wrapper_div=false'
        response = self.do_get(test_uri)

        self.assertEqual(response.status_code, 200)
        self.assertGreater(len(response.data), 0)

        tabs = response.data['tabs']
        self.assertEqual(tabs[0]['id'], u'syllabus')
        self.assertIn(self.static_tab1.data, tabs[0]['content'])
        self.assertEqual(tabs[1]['id'], u'readings')
        self.assertIn(self.static_tab2.data, tabs[1]['content'])

        # get tabs without strip wrapper div
        test_uri = self.base_courses_uri + '/' + self.test_course_id + '/static_tabs?detail=true'
        response = self.do_get(test_uri)
        self.assertEqual(response.status_code, 200)
        tabs = response.data['tabs']
        self.assertEqual(self.static_tab1.data, tabs[0]['content'])
        self.assertEqual(self.static_tab2.data, tabs[1]['content'])

        # get syllabus tab contents from cache
        cache_key = u'course.{course_id}.static.tab.{url_slug}.contents'.format(
            course_id=self.test_course_id,
            url_slug=tabs[0]['id']
        )
        tab1_content = cache.get(cache_key)
        self.assertIsNotNone(tab1_content)
        self.assertIn(self.static_tab1.data, tab1_content)

        # get readings tab contents from cache
        cache_key = u'course.{course_id}.static.tab.{url_slug}.contents'.format(
            course_id=self.test_course_id,
            url_slug=tabs[1]['id']
        )
        tab2_content = cache.get(cache_key)
        self.assertIsNotNone(tab2_content)
        self.assertIn(self.static_tab2.data, tab2_content)

    def test_static_tab_list_get_invalid_course(self):
        #try a bogus course_id to test failure case
        test_uri = self.base_courses_uri + '/' + self.test_bogus_course_id + '/static_tabs'
        response = self.do_get(test_uri)
        self.assertEqual(response.status_code, 404)

    def test_static_tab_detail_get_by_name(self):
        # get course static tab by tab name
        test_uri = self.base_courses_uri + '/' + self.test_course_id + '/static_tabs/Static+Tab'
        response = self.do_get(test_uri)
        self.assertEqual(response.status_code, 200)
        self.assertGreater(len(response.data), 0)
        tab = response.data
        self.assertEqual(tab['id'], u'syllabus')
        self.assertEqual(tab['name'], u'Static+Tab')
        self.assertIn(self.static_tab1.data, tab['content'])

        # now try to get syllabus tab contents from cache
        cache_key = u'course.{course_id}.static.tab.{url_slug}.contents'.format(
            course_id=self.test_course_id,
            url_slug=tab['id']
        )
        tab_contents = cache.get(cache_key)
        self.assertTrue(tab_contents is not None)
        self.assertIn(self.static_tab1.data, tab_contents)

    def test_static_tab_detail_get_by_url_slug(self):
        # get course static tab by url_slug
        test_uri = self.base_courses_uri + '/' + self.test_course_id + '/static_tabs/readings'
        response = self.do_get(test_uri)
        self.assertEqual(response.status_code, 200)
        self.assertGreater(len(response.data), 0)
        tab = response.data
        self.assertEqual(tab['id'], u'readings')
        self.assertIn(self.static_tab2.data, tab['content'])

        # now try to get readings tab contents from cache
        cache_key = u'course.{course_id}.static.tab.{url_slug}.contents'.format(
            course_id=self.test_course_id,
            url_slug=tab['id']
        )
        tab_contents = cache.get(cache_key)
        self.assertTrue(tab_contents is not None)
        self.assertIn(self.static_tab2.data, tab_contents)

    @override_settings(STATIC_TAB_CONTENTS_CACHE_MAX_SIZE_LIMIT=4000)
    def test_static_tab_content_cache_max_size_limit_hit(self):
        test_uri = self.base_courses_uri + '/' + self.test_course_id + '/static_tabs/syllabus'
        response = self.do_get(test_uri)
        self.assertEqual(response.status_code, 200)
        self.assertGreater(len(response.data), 0)
        tab = response.data
        self.assertEqual(tab['id'], u'syllabus')
        self.assertIn(self.static_tab1.data, tab['content'])
        # try to get syllabus tab contents from cache
        cache_key = u'course.{course_id}.static.tab.{url_slug}.contents'.format(
            course_id=self.test_course_id,
            url_slug=tab['id']
        )
        tab_contents = cache.get(cache_key)
        self.assertIsNotNone(tab_contents)
        self.assertIn(self.static_tab1.data, tab_contents)

    @override_settings(STATIC_TAB_CONTENTS_CACHE_MAX_SIZE_LIMIT=200)
    def test_static_tab_content_cache_max_size_limit_miss(self):
        test_uri = self.base_courses_uri + '/' + self.test_course_id + '/static_tabs/syllabus'
        response = self.do_get(test_uri)
        self.assertEqual(response.status_code, 200)
        self.assertGreater(len(response.data), 0)
        tab = response.data
        self.assertEqual(tab['id'], u'syllabus')
        self.assertIn(self.static_tab1.data, tab['content'])
        # try to get syllabus tab contents from cache
        cache_key = u'course.{course_id}.static.tab.{url_slug}.contents'.format(
            course_id=self.test_course_id,
            url_slug=tab['id']
        )
        tab_contents = cache.get(cache_key)
        # value of tab contents in cache should be None
        self.assertIsNone(tab_contents)

    @override_settings(STATIC_TAB_CONTENTS_CACHE_TTL=60)
    def test_static_tab_content_cache_time_to_live(self):
        test_uri = self.base_courses_uri + '/' + self.test_course_id + '/static_tabs/syllabus'
        response = self.do_get(test_uri)
        self.assertEqual(response.status_code, 200)
        self.assertGreater(len(response.data), 0)
        tab = response.data
        self.assertEqual(tab['id'], u'syllabus')
        self.assertIn(self.static_tab1.data, tab['content'])

        cache_key = u'course.{course_id}.static.tab.{url_slug}.contents'.format(
            course_id=self.test_course_id,
            url_slug=tab['id']
        )

        # try to get syllabus tab contents from cache
        tab_contents = cache.get(cache_key)
        self.assertIsNotNone(tab_contents)
        self.assertIn(self.static_tab1.data, tab_contents)

        # now reset the time to 1 minute and 5 seconds from now in future to expire cache
        reset_time = datetime.now(pytz.UTC) + timedelta(seconds=65)
        with freeze_time(reset_time):
            # try to get syllabus tab contents from cache again
            tab_contents = cache.get(cache_key)
            self.assertIsNone(tab_contents)

    def test_static_tab_detail_get_invalid_course(self):
        # try a bogus courseId
        test_uri = self.base_courses_uri + '/' + self.test_bogus_course_id + '/static_tabs/syllabus'
        response = self.do_get(test_uri)
        self.assertEqual(response.status_code, 404)

    def test_static_tab_detail_get_invalid_item(self):
        # try a not found item
        test_uri = self.base_courses_uri + '/' + self.test_course_id + '/static_tabs/bogus'
        response = self.do_get(test_uri)
        self.assertEqual(response.status_code, 404)

    def test_courses_users_list_get_no_students(self):
        course = CourseFactory.create(display_name="TEST COURSE", org='TESTORG')
        test_uri = self.base_courses_uri + '/' + unicode(course.id) + '/users'
        response = self.do_get(test_uri)
        self.assertEqual(response.status_code, 200)
        self.assertGreater(len(response.data), 0)

        # assert that there is no enrolled students
        enrollments = response.data['results']
        self.assertEqual(len(enrollments), 0)

    def test_courses_users_list_invalid_course(self):
        test_uri = self.base_courses_uri + '/' + self.test_bogus_course_id + '/users'
        response = self.do_get(test_uri)
        self.assertEqual(response.status_code, 404)

    def test_courses_users_list_post_nonexisting_user_deny(self):
        # enroll a non-existing student
        # first, don't allow non-existing
        test_uri = self.base_courses_uri + '/' + self.test_course_id + '/users'
        post_data = {
            'email': 'test+pending@tester.com',
            'allow_pending': False,
        }
        response = self.do_post(test_uri, post_data)
        self.assertEqual(response.status_code, 400)
        response = self.do_get(test_uri)
        self.assertEqual(response.status_code, 200)
        self.assertGreater(len(response.data), 0)

    def test_courses_users_list_post_nonexisting_user_allow(self):
        course = CourseFactory.create(display_name="TEST COURSE", org='TESTORG2')
        test_uri = self.base_courses_uri + '/' + unicode(course.id) + '/users'
        post_data = {}
        post_data['email'] = 'test+pending@tester.com'
        post_data['allow_pending'] = True
        response = self.do_post(test_uri, post_data)
        self.assertEqual(response.status_code, 201)
        response = self.do_get(test_uri)
        self.assertEqual(response.status_code, 200)
        self.assertEqual(len(response.data['results']), 0)

    def test_courses_users_list_post_existing_user(self):
        # create a new user (note, this calls into the /users/ subsystem)
        test_uri = self.base_courses_uri + '/' + self.test_course_id + '/users'
        test_user_uri = self.base_users_uri
        local_username = "some_test_user" + str(randint(11, 99))
        local_email = "test+notpending@tester.com"
        data = {
            'email': local_email,
            'username': local_username,
            'password': 'fooabr',
            'first_name': 'Joe',
            'last_name': 'Brown'
        }
        response = self.do_post(test_user_uri, data)
        self.assertEqual(response.status_code, 201)
        self.assertGreater(response.data['id'], 0)
        created_user_id = response.data['id']

        # now enroll this user in the course
        post_data = {}
        post_data['user_id'] = created_user_id
        response = self.do_post(test_uri, post_data)
        self.assertEqual(response.status_code, 201)

    def test_courses_users_list_post_invalid_course(self):
        test_uri = self.base_courses_uri + '/' + self.test_bogus_course_id + '/users'
        post_data = {}
        post_data['email'] = 'test+pending@tester.com'
        post_data['allow_pending'] = True
        response = self.do_post(test_uri, post_data)
        self.assertEqual(response.status_code, 404)

    def test_courses_users_list_post_invalid_user(self):
        test_uri = self.base_courses_uri + '/' + self.test_course_id + '/users'
        post_data = {}
        post_data['user_id'] = '123123124'
        post_data['allow_pending'] = True
        response = self.do_post(test_uri, post_data)
        self.assertEqual(response.status_code, 404)

    def test_courses_users_list_post_invalid_payload(self):
        test_uri = self.base_courses_uri + '/' + self.test_course_id + '/users'
        post_data = {}
        response = self.do_post(test_uri, post_data)
        self.assertEqual(response.status_code, 400)

    def test_courses_users_list_get(self):
        # create a new user (note, this calls into the /users/ subsystem)
        test_uri = self.base_courses_uri + '/' + self.test_course_id + '/users'
        test_user_uri = self.base_users_uri
        local_username = "some_test_user" + str(randint(11, 99))
        local_email = "test+notpending@tester.com"
        data = {
            'email': local_email,
            'username': local_username,
            'password': 'fooabr',
            'first_name': 'Joe',
            'last_name': 'Brown'
        }
        response = self.do_post(test_user_uri, data)
        self.assertEqual(response.status_code, 201)
        self.assertGreater(response.data['id'], 0)
        created_user_id = response.data['id']
        post_data = {}
        post_data['user_id'] = created_user_id
        response = self.do_post(test_uri, post_data)
        self.assertEqual(response.status_code, 201)
        response = self.do_get(test_uri)
        self.assertEqual(response.status_code, 200)

    def test_courses_users_list_courses_enrolled(self):
        """ Test courses_enrolled value returned by courses users list api """
        course = CourseFactory.create()
        course2 = CourseFactory.create()
        test_uri = self.base_courses_uri + '/{course_id}/users?additional_fields=courses_enrolled'
        # create a 2 new users
        users = UserFactory.create_batch(2)

        # create course enrollments
        CourseEnrollmentFactory.create(user=users[0], course_id=course.id)
        CourseEnrollmentFactory.create(user=users[1], course_id=course.id)
        CourseEnrollmentFactory.create(user=users[1], course_id=course2.id)

        # fetch course 1 users
        response = self.do_get(test_uri.format(course_id=unicode(course.id)))
        self.assertEqual(response.status_code, 200)
        self.assertEqual(len(response.data['results']), 2)
        self.assertEqual(response.data['results'][0]['courses_enrolled'], 1)

        # fetch user 2
        response = self.do_get(test_uri.format(course_id=unicode(course2.id)))
        self.assertEqual(response.status_code, 200)
        self.assertEqual(len(response.data['results']), 1)
        self.assertEqual(response.data['results'][0]['courses_enrolled'], 2)

    def test_courses_users_list_get_attributes(self):
        """ Test presence of newly added attributes to courses users list api """
        course = CourseFactory.create(
            number='3035',
            name='metrics_grades_leaders',
            start=self.course_start_date,
            end=self.course_end_date
        )
        test_uri = self.base_courses_uri + '/{course_id}/users?additional_fields=organizations,grades,roles'
        user = UserFactory.create(username="testuserattributes", profile='test')
        CourseEnrollmentFactory.create(user=user, course_id=course.id)
        user_grade, user_proforma_grade = 0.9, 0.91
        section_breakdown = [
            {
                "category": "Homework",
                "percent": 1.0,
                "detail": "Homework 1 - New Subsection - 100% (1/1)",
                "label": "Grade 01"
            }
        ]
        grade_summary = {"section_breakdown": section_breakdown}
        StudentGradebook.objects.create(
            user=user, course_id=course.id,
            grade=user_grade, proforma_grade=user_proforma_grade,
            grade_summary=json.dumps(grade_summary)
        )

        data = {
            'name': 'Test Organization Attributes',
            'display_name': 'Test Org Display Name Attributes',
            'users': [user.id]
        }
        response = self.do_post(self.base_organizations_uri, data)
        self.assertEqual(response.status_code, 201)

        allow_access(course, user, 'instructor')
        allow_access(course, user, 'observer')
        allow_access(self.course, user, 'staff')

        response = self.do_get(test_uri.format(course_id=unicode(course.id)))
        self.assertEqual(response.status_code, 200)
        self.assertIn('id', response.data['results'][0])
        self.assertIn('email', response.data['results'][0])
        self.assertIn('username', response.data['results'][0])
        self.assertIn('last_login', response.data['results'][0])
        self.assertIn('full_name', response.data['results'][0])
        self.assertIn('is_active', response.data['results'][0])
        self.assertIsNotNone(response.data['results'][0]['organizations'])
        self.assertIn('url', response.data['results'][0]['organizations'][0])
        self.assertIn('id', response.data['results'][0]['organizations'][0])
        self.assertIn('name', response.data['results'][0]['organizations'][0])
        self.assertIn('created', response.data['results'][0]['organizations'][0])
        self.assertIn('display_name', response.data['results'][0]['organizations'][0])
        self.assertIn('logo_url', response.data['results'][0]['organizations'][0])
        roles = response.data['results'][0]['roles']
        self.assertIsNotNone(roles)
        self.assertItemsEqual(['instructor', 'observer'], roles)
        self.assertIn('grades', response.data['results'][0])
        self.assertEqual(
            response.data['results'][0]['grades'], {
                'grade': user_grade,
                'proforma_grade': user_proforma_grade,
                'section_breakdown': section_breakdown
            }
        )

    def test_courses_users_list_with_fields(self):
        """ Tests when fields param is given it should return only those fields """
        course = CourseFactory.create()
        users = UserFactory.create_batch(3)
        for user in users:
            CourseEnrollmentFactory.create(user=user, course_id=course.id)
            user_grade, user_proforma_grade = 0.9, 0.91
            StudentGradebook.objects.create(user=user, course_id=course.id,
                                            grade=user_grade, proforma_grade=user_proforma_grade)
            allow_access(course, user, 'instructor')

        test_uri = self.base_courses_uri + '/' + unicode(course.id) + '/users?fields=first_name,last_name'
        response = self.do_get(test_uri)
        self.assertEqual(response.status_code, 200)
        self.assertEqual(len(response.data['results']), 3)
        self.assertItemsEqual(['first_name', 'last_name'], response.data['results'][0].keys())

    def test_courses_users_list_pagination(self):
        """ Tests users list API has pagination enabled """
        course = CourseFactory.create()
        users = UserFactory.create_batch(3)
        for user in users:
            CourseEnrollmentFactory.create(user=user, course_id=course.id)

        test_uri = self.base_courses_uri + '/' + unicode(course.id) + '/users'
        response = self.do_get(test_uri)
        self.assertIn('count', response.data)
        self.assertIn('next', response.data)
        self.assertIn('previous', response.data)
        self.assertIn('num_pages', response.data)
        self.assertEqual(response.data['count'], 3)

    def test_courses_users_list_get_filter_by_orgs(self):
        # create 5 users
        users = []
        for i in xrange(1, 6):
            data = {
                'email': 'test{}@example.com'.format(i),
                'username': 'test_user{}'.format(i),
                'password': 'test_pass',
                'first_name': 'John{}'.format(i),
                'last_name': 'Doe{}'.format(i)
            }
            response = self.do_post(self.base_users_uri, data)
            self.assertEqual(response.status_code, 201)
            users.append(response.data['id'])

        # create 3 organizations each one having one user
        org_ids = []
        for i in xrange(1, 4):
            data = {
                'name': '{} {}'.format('Test Organization', i),
                'display_name': '{} {}'.format('Test Org Display Name', i),
                'users': [users[i]]
            }
            response = self.do_post(self.base_organizations_uri, data)
            self.assertEqual(response.status_code, 201)
            self.assertGreater(response.data['id'], 0)
            org_ids.append(response.data['id'])

        # enroll all users in course
        test_uri = self.base_courses_uri + '/' + self.test_course_id + '/users'
        for user in users:
            data = {'user_id': user}
            response = self.do_post(test_uri, data)
            self.assertEqual(response.status_code, 201)

        # retrieve all users enrolled in the course
        response = self.do_get(test_uri)
        self.assertEqual(response.status_code, 200)
        self.assertGreaterEqual(len(response.data['results']), 5)

        # retrieve users by organization
        response = self.do_get('{}?organizations={}'.format(test_uri, org_ids[0]))
        self.assertEqual(response.status_code, 200)
        self.assertEqual(len(response.data['results']), 1)

        # retrieve all users enrolled in the course
        response = self.do_get('{}?organizations={},{},{}'.format(test_uri, org_ids[0], org_ids[1], org_ids[2]))
        self.assertEqual(response.status_code, 200)
        self.assertEqual(len(response.data['results']), 3)

    def test_courses_users_list_get_filter_by_groups(self):
        # create 2 groups
        group_ids = []
        for i in xrange(1, 3):  # pylint: disable=C7620
            data = {'name': '{} {}'.format(self.test_group_name, i), 'type': 'test'}
            response = self.do_post(self.base_groups_uri, data)
            self.assertEqual(response.status_code, 201)
            group_ids.append(response.data['id'])

        # create 5 users
        users = []
        for i in xrange(0, 5):  # pylint: disable=C7620
            data = {
                'email': 'test{}@example.com'.format(i),
                'username': 'test_user{}'.format(i),
                'password': 'test_pass',
                'first_name': 'John{}'.format(i),
                'last_name': 'Doe{}'.format(i)
            }
            response = self.do_post(self.base_users_uri, data)
            self.assertEqual(response.status_code, 201)
            users.append(response.data['id'])
            if i < 2:
                data = {'user_id': response.data['id']}
                response = self.do_post('{}{}/users'.format(self.base_groups_uri, group_ids[i]), data)
                self.assertEqual(response.status_code, 201)

        # enroll all users in course
        test_uri = self.base_courses_uri + '/' + self.test_course_id + '/users'
        for user in users:
            data = {'user_id': user}
            response = self.do_post(test_uri, data)
            self.assertEqual(response.status_code, 201)

        # retrieve all users enrolled in the course and member of group 1
        response = self.do_get('{}?groups={}'.format(test_uri, group_ids[0]))
        self.assertEqual(response.status_code, 200)
        self.assertGreaterEqual(len(response.data['results']), 1)

        # retrieve all users enrolled in the course and member of group 1 and group 2
        response = self.do_get('{}?groups={},{}'.format(test_uri, group_ids[0], group_ids[1]))
        self.assertEqual(response.status_code, 200)
        self.assertGreaterEqual(len(response.data['results']), 2)

        # retrieve all users enrolled in the course and not member of group 1
        response = self.do_get('{}?exclude_groups={}'.format(test_uri, group_ids[0]))
        self.assertEqual(response.status_code, 200)
        self.assertGreaterEqual(len(response.data['results']), 4)

    def test_courses_users_list_get_filter_by_workgroups(self):
        """ Test courses users list workgroup filter """
        test_uri = self.base_courses_uri + '/' + self.test_course_id + '/users'
        organization = Organization.objects.create(
            name="Test Organization",
            display_name='Test Org Display Name',
        )
        project = Project.objects.create(course_id=self.test_course_id,
                                         content_id=self.test_course_content_id,
                                         organization=organization)
        # create 2 work groups
        workgroups = []
        workgroups.append(Workgroup.objects.create(name="Group1", project_id=project.id))
        workgroups.append(Workgroup.objects.create(name="Group2", project_id=project.id))
        workgroup_ids = ','.join([str(workgroup.id) for workgroup in workgroups])

        # create 5 users
        users = UserFactory.create_batch(5)

        for i, user in enumerate(users):
            workgroups[i % 2].add_user(user)

        # enroll all users in course
        for user in users:
            CourseEnrollmentFactory.create(user=user, course_id=self.test_course_id)

        # retrieve all users enrolled in the course and member of workgroup 1
        response = self.do_get('{}?workgroups={}'.format(test_uri, workgroups[0].id))
        self.assertEqual(response.status_code, 200)
        self.assertGreaterEqual(len(response.data['results']), 3)

        # retrieve all users enrolled in the course and member of workgroup 1 and workgroup 2
        response = self.do_get('{}?workgroups={}'.format(test_uri, workgroup_ids))
        self.assertEqual(response.status_code, 200)
        self.assertGreaterEqual(len(response.data['results']), 5)

    def test_courses_users_detail_get(self):
        test_uri = self.base_courses_uri + '/' + self.test_course_id + '/users'
        test_user_uri = self.base_users_uri
        local_username = "some_test_user" + str(randint(11, 99))
        local_email = "test+notpending@tester.com"
        data = {
            'email': local_email,
            'username': local_username,
            'password': 'fooabr',
            'first_name': 'Joe',
            'last_name': 'Brown'
        }
        response = self.do_post(test_user_uri, data)
        self.assertEqual(response.status_code, 201)
        self.assertGreater(response.data['id'], 0)
        created_user_id = response.data['id']

        # Submit the query when unenrolled
        confirm_uri = '{}/{}'.format(test_uri, created_user_id)
        response = self.do_get(confirm_uri)
        self.assertEqual(response.status_code, 404)

        # now enroll this user in the course
        post_data = {}
        post_data['user_id'] = created_user_id
        response = self.do_post(test_uri, post_data)
        self.assertEqual(response.status_code, 201)
        confirm_uri = '{}/{}'.format(test_uri, created_user_id)
        response = self.do_get(confirm_uri)
        self.assertEqual(response.status_code, 200)
        self.assertGreater(len(response.data), 0)

    def test_courses_users_detail_get_invalid_course(self):
        test_uri = '{}/{}/users/{}'.format(self.base_courses_uri, self.test_bogus_course_id, self.users[0].id)
        response = self.do_get(test_uri)
        self.assertEqual(response.status_code, 404)
        self.assertGreater(len(response.data), 0)

    def test_courses_users_detail_get_invalid_user(self):
        test_uri = self.base_courses_uri + '/' + self.test_course_id + '/users/213432'
        response = self.do_get(test_uri)
        self.assertEqual(response.status_code, 404)
        self.assertGreater(len(response.data), 0)

    def test_courses_users_detail_delete(self):
        test_uri = self.base_courses_uri + '/' + self.test_course_id + '/users'
        test_user_uri = self.base_users_uri
        local_username = "some_test_user" + str(randint(11, 99))
        local_email = "test+notpending@tester.com"
        data = {
            'email': local_email,
            'username': local_username,
            'password': 'fooabr',
            'first_name': 'Joe',
            'last_name': 'Brown'
        }
        response = self.do_post(test_user_uri, data)
        self.assertEqual(response.status_code, 201)
        self.assertGreater(response.data['id'], 0)
        created_user_id = response.data['id']

        # now enroll this user in the course
        post_data = {}
        post_data['user_id'] = created_user_id
        response = self.do_post(test_uri, post_data)
        self.assertEqual(response.status_code, 201)
        confirm_uri = '{}/{}'.format(test_uri, created_user_id)
        response = self.do_get(confirm_uri)
        self.assertEqual(response.status_code, 200)
        response = self.do_delete(confirm_uri)
        self.assertEqual(response.status_code, 204)

    def test_courses_users_detail_delete_invalid_course(self):
        test_uri = self.base_courses_uri + '/' + self.test_bogus_course_id + '/users/1'
        response = self.do_delete(test_uri)
        self.assertEqual(response.status_code, 404)

    def test_courses_users_detail_delete_invalid_user(self):
        test_uri = self.base_courses_uri + '/' + self.test_course_id + '/users/213432'
        response = self.do_delete(test_uri)
        self.assertEqual(response.status_code, 204)

    def test_course_content_groups_list_post(self):
        data = {'name': 'Alpha Group', 'type': 'test'}
        response = self.do_post(self.base_groups_uri, data)
        data = {'name': 'Beta Group', 'type': 'project'}
        response = self.do_post(self.base_groups_uri, data)
        group_id = response.data['id']
        test_uri = '{}/{}/groups'.format(self.base_course_content_uri, unicode(self.course_project.scope_ids.usage_id))
        data = {'group_id': group_id}
        response = self.do_post(test_uri, data)
        self.assertEqual(response.status_code, 201)
        confirm_uri = self.test_server_prefix + test_uri + '/' + str(group_id)
        self.assertEqual(response.data['uri'], confirm_uri)
        self.assertEqual(response.data['course_id'], str(self.test_course_id))
        self.assertEqual(response.data['content_id'], unicode(self.course_project.scope_ids.usage_id))
        self.assertEqual(response.data['group_id'], str(group_id))

    def test_course_content_groups_list_post_duplicate(self):
        data = {'name': 'Beta Group', 'type': 'project'}
        response = self.do_post(self.base_groups_uri, data)
        group_id = response.data['id']
        test_uri = '{}/{}/groups'.format(self.base_course_content_uri, unicode(self.course_project.scope_ids.usage_id))
        data = {'group_id': group_id}
        response = self.do_post(test_uri, data)
        self.assertEqual(response.status_code, 201)
        response = self.do_post(test_uri, data)
        self.assertEqual(response.status_code, 409)

    def test_course_content_groups_list_post_invalid_course(self):
        data = {'name': 'Beta Group', 'type': 'project'}
        response = self.do_post(self.base_groups_uri, data)
        group_id = response.data['id']
        test_uri = '{}/{}/content/{}/groups'.format(
            self.base_courses_uri,
            self.test_bogus_course_id,
            unicode(self.course_project.scope_ids.usage_id)
        )
        data = {'group_id': group_id}
        response = self.do_post(test_uri, data)
        self.assertEqual(response.status_code, 404)

    def test_course_content_groups_list_post_invalid_content(self):
        data = {'name': 'Beta Group', 'type': 'project'}
        response = self.do_post(self.base_groups_uri, data)
        group_id = response.data['id']
        test_uri = '{}/{}/content/{}/groups'.format(
            self.base_courses_uri,
            self.test_course_id,
            self.test_bogus_content_id
        )
        data = {'group_id': group_id}
        response = self.do_post(test_uri, data)
        self.assertEqual(response.status_code, 404)

    def test_course_content_groups_list_post_invalid_group(self):
        test_uri = '{}/{}/content/{}/groups'.format(
            self.base_courses_uri,
            self.test_course_id,
            unicode(self.course_project.scope_ids.usage_id)
        )
        data = {'group_id': '12398721'}
        response = self.do_post(test_uri, data)
        self.assertEqual(response.status_code, 404)

    def test_course_content_groups_list_post_missing_group(self):
        test_uri = '{}/{}/content/{}/groups'.format(
            self.base_courses_uri,
            self.test_course_id,
            unicode(self.course_project.scope_ids.usage_id)
        )
        response = self.do_post(test_uri, {})
        self.assertEqual(response.status_code, 404)

    def test_course_content_groups_list_get(self):
        test_uri = '{}/{}/groups'.format(self.base_course_content_uri, unicode(self.course_project.scope_ids.usage_id))
        data = {'name': 'Alpha Group', 'type': 'test'}
        response = self.do_post(self.base_groups_uri, data)
        alpha_group_id = response.data['id']
        data = {'group_id': alpha_group_id}
        response = self.do_post(test_uri, data)
        self.assertEqual(response.status_code, 201)

        # Add a profile-less group to the system to offset the identifiers
        Group.objects.create(name='Offset Group')

        data = {'name': 'Beta Group', 'type': 'project'}
        response = self.do_post(self.base_groups_uri, data)

        data = {'name': 'Delta Group', 'type': 'project'}
        response = self.do_post(self.base_groups_uri, data)

        data = {'name': 'Gamma Group', 'type': 'project'}
        response = self.do_post(self.base_groups_uri, data)
        gamma_group_id = response.data['id']
        data = {'group_id': gamma_group_id}
        response = self.do_post(test_uri, data)
        self.assertEqual(response.status_code, 201)

        response = self.do_get(test_uri)
        self.assertEqual(response.status_code, 200)
        self.assertEqual(len(response.data), 2)
        self.assertEqual(response.data[0]['group_id'], alpha_group_id)
        self.assertEqual(response.data[1]['group_id'], gamma_group_id)

        test_uri = test_uri + '?type=project'
        response = self.do_get(test_uri)
        self.assertEqual(response.status_code, 200)
        self.assertEqual(len(response.data), 1)

    def test_course_content_groups_list_get_invalid_course(self):
        test_uri = '{}/{}/content/{}/groups'.format(
            self.base_courses_uri,
            self.test_bogus_course_id,
            unicode(self.course_project.scope_ids.usage_id)
        )
        response = self.do_get(test_uri)
        self.assertEqual(response.status_code, 404)

    def test_course_content_groups_list_get_invalid_content(self):
        test_uri = '{}/{}/content/{}/groups'.format(
            self.base_courses_uri,
            self.test_course_id,
            self.test_bogus_content_id
        )
        response = self.do_get(test_uri)
        self.assertEqual(response.status_code, 404)

    def test_course_content_groups_list_get_filter_by_type(self):
        data = {'name': 'Alpha Group', 'type': 'test'}
        response = self.do_post(self.base_groups_uri, data)
        data = {'name': 'Beta Group', 'type': 'project'}
        response = self.do_post(self.base_groups_uri, data)
        self.assertEqual(response.status_code, 201)
        group_id = response.data['id']
        test_uri = '{}/{}/groups'.format(self.base_course_content_uri, unicode(self.course_project.scope_ids.usage_id))
        data = {'group_id': group_id}
        response = self.do_post(test_uri, data)
        self.assertEqual(response.status_code, 201)
        response = self.do_get(test_uri)
        self.assertEqual(response.status_code, 200)
        self.assertEqual(len(response.data), 1)
        self.assertEqual(response.data[0]['group_id'], 2)

    def test_course_content_groups_detail_get(self):
        test_uri = '{}/{}/groups'.format(self.base_course_content_uri, unicode(self.course_project.scope_ids.usage_id))
        data = {'name': 'Alpha Group', 'type': 'test'}
        response = self.do_post(self.base_groups_uri, data)
        group_id = response.data['id']
        data = {'group_id': group_id}
        response = self.do_post(test_uri, data)
        self.assertEqual(response.status_code, 201)
        data = {'name': 'Beta Group', 'type': 'project'}
        response = self.do_post(self.base_groups_uri, data)
        group_id = response.data['id']
        data = {'group_id': group_id}
        response = self.do_post(test_uri, data)
        self.assertEqual(response.status_code, 201)
        response = self.do_get(response.data['uri'])
        self.assertEqual(response.status_code, 200)
        self.assertEqual(response.data['group_id'], str(group_id))

    def test_course_content_groups_detail_get_invalid_relationship(self):
        data = {'name': 'Alpha Group', 'type': 'test'}
        response = self.do_post(self.base_groups_uri, data)
        group_id = response.data['id']
        test_uri = '{}/{}/groups/{}'.format(
            self.base_course_content_uri,
            unicode(self.course_project.scope_ids.usage_id),
            group_id
        )
        response = self.do_get(test_uri)
        self.assertEqual(response.status_code, 404)

    def test_course_content_groups_detail_get_invalid_course(self):
        test_uri = '{}/{}/content/{}/groups/123456'.format(
            self.base_courses_uri,
            self.test_bogus_course_id,
            unicode(self.course_project.scope_ids.usage_id)
        )
        response = self.do_get(test_uri)
        self.assertEqual(response.status_code, 404)

    def test_course_content_groups_detail_get_invalid_content(self):
        test_uri = '{}/{}/content/{}/groups/123456'.format(
            self.base_courses_uri,
            self.test_course_id,
            self.test_bogus_content_id
        )
        response = self.do_get(test_uri)
        self.assertEqual(response.status_code, 404)

    def test_course_content_groups_detail_get_invalid_group(self):
        test_uri = '{}/{}/content/{}/groups/123456'.format(
            self.base_courses_uri,
            self.test_course_id,
            unicode(self.course_project.scope_ids.usage_id)
        )
        response = self.do_get(test_uri)
        self.assertEqual(response.status_code, 404)

    def test_course_content_users_list_get(self):
        test_uri = '{}/{}/groups'.format(
            self.base_course_content_uri,
            unicode(self.course_project.scope_ids.usage_id)
        )
        test_uri_users = '{}/{}/users'.format(
            self.base_course_content_uri,
            unicode(self.course_project.scope_ids.usage_id)
        )
        test_course_users_uri = self.base_courses_uri + '/' + self.test_course_id + '/users'

        # Create a group and add it to course module
        data = {'name': 'Alpha Group', 'type': 'test'}
        response = self.do_post(self.base_groups_uri, data)
        self.assertEqual(response.status_code, 201)
        group_id = response.data['id']
        data = {'group_id': group_id}
        response = self.do_post(test_uri, data)
        self.assertEqual(response.status_code, 201)
        # Create another group and add it to course module
        data = {'name': 'Beta Group', 'type': 'project'}
        response = self.do_post(self.base_groups_uri, data)
        self.assertEqual(response.status_code, 201)
        another_group_id = response.data['id']
        data = {'group_id': another_group_id}
        response = self.do_post(test_uri, data)
        self.assertEqual(response.status_code, 201)
        # create a 5 new users
        for i in xrange(1, 6):
            data = {
                'email': 'test{}@example.com'.format(i),
                'username': 'test_user{}'.format(i),
                'password': 'test_pass',
                'first_name': 'John{}'.format(i),
                'last_name': 'Doe{}'.format(i)
            }
            response = self.do_post(self.base_users_uri, data)
            self.assertEqual(response.status_code, 201)
            created_user_id = response.data['id']

            #add two users to Alpha Group and one to Beta Group and keep two without any group
            if i <= 3:
                add_to_group = group_id
                if i > 2:
                    add_to_group = another_group_id
                test_group_users_uri = '{}/{}/users'.format(self.base_groups_uri, add_to_group)

                data = {'user_id': created_user_id}
                response = self.do_post(test_group_users_uri, data)
                self.assertEqual(response.status_code, 201)
                #enroll one user in Alpha Group and one in Beta Group created user
                if i >= 2:
                    response = self.do_post(test_course_users_uri, data)
                    self.assertEqual(response.status_code, 201)
        response = self.do_get('{}?enrolled={}'.format(test_uri_users, 'True'))
        self.assertEqual(response.status_code, 200)
        self.assertEqual(len(response.data), 2)
        response = self.do_get('{}?enrolled={}'.format(test_uri_users, 'False'))
        self.assertEqual(response.status_code, 200)
        self.assertEqual(len(response.data), 1)

        #filter by group id
        response = self.do_get('{}?enrolled={}&group_id={}'.format(test_uri_users, 'true', group_id))
        self.assertEqual(response.status_code, 200)
        self.assertEqual(len(response.data), 1)
        response = self.do_get('{}?enrolled={}&group_id={}'.format(test_uri_users, 'false', group_id))
        self.assertEqual(response.status_code, 200)
        self.assertEqual(len(response.data), 1)

        #filter by group type
        response = self.do_get('{}?enrolled={}&type={}'.format(test_uri_users, 'true', 'project'))
        self.assertEqual(response.status_code, 200)
        self.assertEqual(len(response.data), 1)

    def test_course_content_users_list_get_invalid_course_and_content(self):
        invalid_course_uri = '{}/{}/content/{}/users'.format(
            self.base_courses_uri,
            self.test_bogus_course_id,
            unicode(self.course_project.scope_ids.usage_id)
        )
        response = self.do_get(invalid_course_uri)
        self.assertEqual(response.status_code, 404)

        invalid_content_uri = '{}/{}/content/{}/users'.format(
            self.base_courses_uri,
            self.test_course_id,
            self.test_bogus_content_id
        )
        response = self.do_get(invalid_content_uri)
        self.assertEqual(response.status_code, 404)

    def test_coursemodulecompletions_post(self):

        data = {
            'email': 'test@example.com',
            'username': 'test_user',
            'password': 'test_pass',
            'first_name': 'John',
            'last_name': 'Doe'
        }
        response = self.do_post(self.base_users_uri, data)
        self.assertEqual(response.status_code, 201)
        created_user_id = response.data['id']
        completions_uri = '{}/{}/completions/'.format(self.base_courses_uri, unicode(self.course.id))
        stage = 'First'
        completions_data = {
            'content_id': unicode(self.course_content.scope_ids.usage_id),
            'user_id': created_user_id,
            'stage': stage
        }
        response = self.do_post(completions_uri, completions_data)
        self.assertEqual(response.status_code, 201)
        coursemodulecomp_id = response.data['id']
        self.assertGreater(coursemodulecomp_id, 0)
        self.assertEqual(response.data['user_id'], created_user_id)
        self.assertEqual(response.data['course_id'], unicode(self.course.id))
        self.assertEqual(response.data['content_id'], unicode(self.course_content.scope_ids.usage_id))
        self.assertEqual(response.data['stage'], stage)
        self.assertIsNotNone(response.data['created'])
        self.assertIsNotNone(response.data['modified'])

        # test to create course completion with same attributes
        response = self.do_post(completions_uri, completions_data)
        self.assertEqual(response.status_code, 409)

        # test to create course completion with empty user_id
        completions_data['user_id'] = None
        response = self.do_post(completions_uri, completions_data)
        self.assertEqual(response.status_code, 400)

        # test to create course completion with empty content_id
        completions_data['content_id'] = None
        response = self.do_post(completions_uri, completions_data)
        self.assertEqual(response.status_code, 400)

        # test to create course completion with invalid content_id
        completions_data['content_id'] = self.test_bogus_content_id
        response = self.do_post(completions_uri, completions_data)
        self.assertEqual(response.status_code, 400)

    def test_course_module_completions_post_invalid_course(self):
        completions_uri = '{}/{}/completions/'.format(self.base_courses_uri, self.test_bogus_course_id)
        completions_data = {
            'content_id': unicode(self.course_content.scope_ids.usage_id),
            'user_id': self.users[0].id
        }
        response = self.do_post(completions_uri, completions_data)
        self.assertEqual(response.status_code, 404)

    def test_course_module_completions_post_invalid_content(self):
        completions_uri = '{}/{}/completions/'.format(self.base_courses_uri, self.test_course_id)
        completions_data = {'content_id': self.test_bogus_content_id, 'user_id': self.users[0].id}
        response = self.do_post(completions_uri, completions_data)
        self.assertEqual(response.status_code, 400)

    def test_coursemodulecompletions_filters(self):  # pylint: disable=R0915
        completion_uri = '{}/{}/completions/'.format(self.base_courses_uri, unicode(self.course.id))
        for i in xrange(1, 3):
            data = {
                'email': 'test{}@example.com'.format(i),
                'username': 'test_user{}'.format(i),
                'password': 'test_pass',
                'first_name': 'John{}'.format(i),
                'last_name': 'Doe{}'.format(i)
            }
            response = self.do_post(self.base_users_uri, data)
            self.assertEqual(response.status_code, 201)
            created_user_id = response.data['id']

        content_ids = []
        for i in xrange(1, 26):
            local_content_name = 'Video_Sequence_competions{}'.format(i)
            local_content = ItemFactory.create(
                category="videosequence",
                parent_location=self.content_child2.location,
                data=self.test_data,
                display_name=local_content_name
            )
            content_ids.append(local_content.scope_ids.usage_id)
            if i < 25:
                content_id = unicode(local_content.scope_ids.usage_id)
                stage = None
            else:
                content_id = unicode(self.course_content.scope_ids.usage_id)
                stage = 'Last'
            completions_data = {'content_id': content_id, 'user_id': created_user_id, 'stage': stage}
            response = self.do_post(completion_uri, completions_data)
            self.assertEqual(response.status_code, 201)

        #filter course module completion by user
        user_filter_uri = '{}?user_id={}&page_size=10&page=3'.format(completion_uri, created_user_id)
        response = self.do_get(user_filter_uri)
        self.assertEqual(response.status_code, 200)
        self.assertEqual(response.data['count'], 25)
        self.assertEqual(len(response.data['results']), 5)
        self.assertEqual(response.data['num_pages'], 3)

        #filter course module completion by multiple user ids
        user_filter_uri = '{}?user_id={}'.format(completion_uri, str(created_user_id) + ',10001,10003')
        response = self.do_get(user_filter_uri)
        self.assertEqual(response.status_code, 200)
        self.assertEqual(response.data['count'], 25)
        self.assertEqual(len(response.data['results']), 20)
        self.assertEqual(response.data['num_pages'], 2)

        #filter course module completion by user who has not completed any course module
        user_filter_uri = '{}?user_id={}'.format(completion_uri, 10001)
        response = self.do_get(user_filter_uri)
        self.assertEqual(response.status_code, 200)
        self.assertEqual(len(response.data['results']), 0)

        #filter course module completion by course_id
        course_filter_uri = '{}?course_id={}&page_size=10'.format(completion_uri, unicode(self.course.id))
        response = self.do_get(course_filter_uri)
        self.assertEqual(response.status_code, 200)
        self.assertGreaterEqual(response.data['count'], 25)
        self.assertEqual(len(response.data['results']), 10)

        #filter course module completion by content_id
        content_id = {'content_id': '{}'.format(unicode(content_ids[0]))}
        content_filter_uri = '{}?{}'.format(completion_uri, urlencode(content_id))
        response = self.do_get(content_filter_uri)
        self.assertEqual(response.status_code, 200)
        self.assertEqual(response.data['count'], 1)
        self.assertEqual(len(response.data['results']), 1)

        #filter course module completion by invalid content_id
        content_id = {'content_id': '{}1'.format(self.test_bogus_content_id)}
        content_filter_uri = '{}?{}'.format(completion_uri, urlencode(content_id))
        response = self.do_get(content_filter_uri)
        self.assertEqual(response.status_code, 404)

        #filter course module completion by stage
        content_filter_uri = '{}?stage={}'.format(completion_uri, 'Last')
        response = self.do_get(content_filter_uri)
        self.assertEqual(response.status_code, 200)
        self.assertEqual(response.data['count'], 1)
        self.assertEqual(len(response.data['results']), 1)

    def test_coursemodulecompletions_get_invalid_course(self):
        completion_uri = '{}/{}/completions/'.format(self.base_courses_uri, self.test_bogus_course_id)
        response = self.do_get(completion_uri)
        self.assertEqual(response.status_code, 404)

    @mock.patch(
        "edx_solutions_api_integration.courses.views.get_course_social_stats",
        _fake_get_course_social_stats_date_expected
    )
    def test_courses_metrics_social_get(self):
        test_uri = '{}/{}/metrics/social/'.format(self.base_courses_uri, self.test_course_id)
        response = self.do_get(test_uri)
        self.assertEqual(response.status_code, 200)
        self.assertEqual(len(response.data.keys()), 2)
        users = response.data['users']
        self.assertIn('2', users)
        self.assertIn('3', users)

        # make the first user an observer to asset that its content is being filtered out from
        # the aggregates
        users = [user for user in self.users if user.id == 2]
        allow_access(self.course, users[0], 'observer')

        response = self.do_get(test_uri)
        self.assertEqual(response.status_code, 200)
        self.assertEqual(len(response.data.keys()), 2)
        users = response.data['users']
        self.assertNotIn('2', users)
        self.assertIn('3', users)

    @mock.patch("edx_solutions_api_integration.courses.views.get_course_social_stats", _fake_get_course_social_stats)
    def test_courses_metrics_social_get_no_date(self):
        course = CourseFactory.create(
            start=datetime(2014, 6, 16, 14, 30)
        )
        USER_COUNT = 2  # pylint: disable=C0103,W0621
        users = [
            UserFactory.create(username="coursesmetrics_user" + str(__), profile='test') for __ in xrange(USER_COUNT)
        ]
        for user in users:
            CourseEnrollmentFactory.create(user=user, course_id=course.id)

        test_uri = '{}/{}/metrics/social/'.format(self.base_courses_uri, unicode(course.id))
        response = self.do_get(test_uri)
        self.assertEqual(response.status_code, 200)
        self.assertTrue(len(response.data.keys()), 2)
        result_users = response.data['users']
        # expect all users are in result set
        for user in users:
            self.assertTrue(result_users.get(str(user.id)))

    def test_courses_completions_leaders_list_get(self):
        setup_data = self._setup_courses_completions_leaders()
        expected_course_avg = '25.000'
        test_uri = '{}?count=6'.format(setup_data['leaders_uri'])
        response = self.do_get(test_uri)
        self.assertEqual(response.status_code, 200)
        self.assertEqual(len(response.data['leaders']), 4)
        self.assertEqual('{0:.3f}'.format(response.data['course_avg']), expected_course_avg)

        # without count filter and user_id
        test_uri = '{}?user_id={}'.format(setup_data['leaders_uri'], setup_data['users'][1].id)
        response = self.do_get(test_uri)
        self.assertEqual(response.status_code, 200)
        self.assertEqual(len(response.data['leaders']), 4)
        self.assertEqual(response.data['position'], 2)
        self.assertEqual('{0:.3f}'.format(response.data['completions']), '28.000')

        # with skipleaders filter
        test_uri = '{}?user_id={}&skipleaders=true'.format(setup_data['leaders_uri'], setup_data['users'][1].id)
        response = self.do_get(test_uri)
        self.assertEqual(response.status_code, 200)
        self.assertIsNone(response.data.get('leaders', None))
        self.assertEqual('{0:.3f}'.format(response.data['course_avg']), expected_course_avg)
        self.assertEqual('{0:.3f}'.format(response.data['completions']), '28.000')

        # test with bogus course
        test_uri = '{}/{}/metrics/completions/leaders/'.format(self.base_courses_uri, self.test_bogus_course_id)
        response = self.do_get(test_uri)
        self.assertEqual(response.status_code, 404)

        #filter course module completion by organization
        data = {
            'name': 'Test Organization',
            'display_name': 'Test Org Display Name',
            'users': [setup_data['users'][1].id]
        }
        response = self.do_post(self.base_organizations_uri, data)
        self.assertEqual(response.status_code, 201)
        test_uri = '{}?organizations={}'.format(setup_data['leaders_uri'], response.data['id'])
        response = self.do_get(test_uri)
        self.assertEqual(response.status_code, 200)
        self.assertEqual(len(response.data['leaders']), 1)
        self.assertEqual(response.data['leaders'][0]['id'], setup_data['users'][1].id)
        self.assertEqual('{0:.3f}'.format(response.data['leaders'][0]['completions']), '28.000')
        self.assertEqual('{0:.3f}'.format(response.data['course_avg']), '28.000')

        # test with unknown user
        test_uri = '{}?user_id={}&skipleaders=true'.format(setup_data['leaders_uri'], '909999')
        response = self.do_get(test_uri)
        self.assertEqual(response.status_code, 200)
        self.assertIsNone(response.data.get('leaders', None))
        self.assertEqual(response.data['position'], 0)
        self.assertEqual(response.data['completions'], 0)

        # test a case where completions are greater than total course modules. it should not be more than 100
        setup_data['contents'].append(self.course_content)
        for content in setup_data['contents'][2:]:
            user_id = setup_data['users'][0].id
            content_id = unicode(content.scope_ids.usage_id)
            completions_data = {'content_id': content_id, 'user_id': user_id}
            response = self.do_post(setup_data['completion_uri'], completions_data)
            self.assertEqual(response.status_code, 201)

        test_uri = '{}?user_id={}'.format(setup_data['leaders_uri'], setup_data['users'][0].id)
        response = self.do_get(test_uri)
        self.assertEqual(response.status_code, 200)
        self.assertEqual('{0:.3f}'.format(response.data['completions']), '100.000')

    def test_courses_completions_leaders_list_get_filter_users_by_group(self):
        """
        Test courses completions leaders with group filter
        """
        setup_data = self._setup_courses_completions_leaders()
        expected_course_avg = '18.000'
        test_uri = '{}?groups={}'.format(setup_data['leaders_uri'], setup_data['groups'][0].id)
        response = self.do_get(test_uri)
        self.assertEqual(response.status_code, 200)
        self.assertEqual(len(response.data['leaders']), 2)
        self.assertEqual('{0:.3f}'.format(response.data['course_avg']), expected_course_avg)

    def test_courses_completions_leaders_exclude_roles(self):
        """
        Tests courses completions leaders with `exclude_roles` filter
        """
        setup_data = self._setup_courses_completions_leaders()
        local_content = setup_data['contents'][0]
        completion_uri = setup_data['completion_uri']
        course = setup_data['course']
        content_id = unicode(local_content.scope_ids.usage_id)

        # create couple of users, assign them observer and assistant roles and add content completion for them
        users = UserFactory.create_batch(2)
        for idx, user in enumerate(users):
            CourseEnrollmentFactory.create(user=user, course_id=unicode(course.id))
            roles = ['observer', 'assistant']
            allow_access(course, user, roles[idx])
            completions_data = {'content_id': content_id, 'user_id': user.id}
            response = self.do_post(completion_uri, completions_data)
            self.assertEqual(response.status_code, 201)

        # test both users are excluded from progress calculations
        test_uri = '{}?exclude_roles=observer,assistant'.format(setup_data['leaders_uri'])
        response = self.do_get(test_uri)
        self.assertEqual(response.status_code, 200)
        self.assertEqual(len(response.data['leaders']), 4)

        # test only observer is excluded from progress calculations
        test_uri = '{}?exclude_roles=observer,'.format(setup_data['leaders_uri'])
        response = self.do_get(test_uri)
        self.assertEqual(response.status_code, 200)
        self.assertEqual(len(response.data['leaders']), 5)

        # test when none is passed
        test_uri = '{}?exclude_roles=none'.format(setup_data['leaders_uri'])
        response = self.do_get(test_uri)
        self.assertEqual(response.status_code, 200)
        self.assertEqual(len(response.data['leaders']), 7)

    def test_courses_completions_leaders_list_get_filter_users_by_multiple_groups(self):
        """
        Test courses completions leaders with group filter for users in multiple groups
        """
        setup_data = self._setup_courses_completions_leaders()
        expected_course_avg = '25.000'
        group_ids = ','.join([str(group.id) for group in setup_data['groups']])
        test_uri = '{}?groups={}'.format(setup_data['leaders_uri'], group_ids)
        response = self.do_get(test_uri)
        self.assertEqual(response.status_code, 200)
        self.assertEqual(len(response.data['leaders']), 4)
        self.assertEqual('{0:.3f}'.format(response.data['course_avg']), expected_course_avg)

    def test_course_project_list(self):
        projects_uri = self.base_projects_uri

        for i in xrange(0, 25):  # pylint: disable=C7620
            local_content_name = 'Video_Sequence_cp{}'.format(i)
            local_content = ItemFactory.create(
                category="videosequence",
                parent_location=self.content_child2.location,
                data=self.test_data,
                display_name=local_content_name
            )
            data = {
                'content_id': unicode(local_content.scope_ids.usage_id),
                'course_id': self.test_course_id
            }
            response = self.do_post(projects_uri, data)
            self.assertEqual(response.status_code, 201)

        response = self.do_get('{}/{}/projects/?page_size=10'.format(self.base_courses_uri, self.test_course_id))
        self.assertEqual(response.data['count'], 25)
        self.assertEqual(len(response.data['results']), 10)
        self.assertEqual(response.data['num_pages'], 3)

    def test_courses_data_metrics(self):
        test_uri = self.base_courses_uri + '/' + self.test_course_id + '/users'
        completion_uri = '{}/{}/completions/'.format(self.base_courses_uri, unicode(self.course.id))
        test_user_uri = self.base_users_uri
        users_to_add = 5
        for i in xrange(0, users_to_add):  # pylint: disable=C7620
            data = {
                'email': 'test{}@example.com'.format(i), 'username': 'tcdm_user{}'.format(i),
                'password': 'test_password'
            }
            # create a new user
            response = self.do_post(test_user_uri, data)
            self.assertEqual(response.status_code, 201)
            created_user_id = response.data['id']

            # now enroll this user in the course
            post_data = {'user_id': created_user_id}
            response = self.do_post(test_uri, post_data)
            self.assertEqual(response.status_code, 201)

        #create an organization
        data = {
            'name': 'Test Organization',
            'display_name': 'Test Org Display Name',
            'users': [created_user_id]
        }
        response = self.do_post(self.base_organizations_uri, data)
        self.assertEqual(response.status_code, 201)
        org_id = response.data['id']

        for i in xrange(1, users_to_add):
            local_content_name = 'Video_Sequence_course_metrics{}'.format(i)
            local_content = ItemFactory.create(
                category="videosequence",
                parent_location=self.content_child2.location,
                data=self.test_data,
                display_name=local_content_name
            )
            content_id = unicode(local_content.scope_ids.usage_id)
            completions_data = {'content_id': content_id, 'user_id': created_user_id, 'stage': None}
            response = self.do_post(completion_uri, completions_data)
            self.assertEqual(response.status_code, 201)

        # get course metrics
        course_metrics_uri = '{}/{}/metrics/'.format(self.base_courses_uri, self.test_course_id)
        response = self.do_get(course_metrics_uri)
        self.assertEqual(response.status_code, 200)
        self.assertEqual(response.data['users_enrolled'], users_to_add + USER_COUNT)
        self.assertGreaterEqual(response.data['users_started'], 1)
        self.assertEqual(response.data['users_not_started'], users_to_add + USER_COUNT - 1)
        self.assertEqual(response.data['modules_completed'], users_to_add - 1)
        self.assertEqual(response.data['users_completed'], 0)
        self.assertIsNotNone(response.data['grade_cutoffs'])
        self.assertEqual(response.data['num_threads'], 5)
        self.assertEqual(response.data['num_active_threads'], 3)

        # get course metrics by organization
        course_metrics_uri = '{}/{}/metrics/?organization={}'.format(
            self.base_courses_uri,
            self.test_course_id,
            org_id
        )
        response = self.do_get(course_metrics_uri)
        self.assertEqual(response.status_code, 200)
        self.assertEqual(response.data['users_enrolled'], 1)
        self.assertGreaterEqual(response.data['users_started'], 1)

        # test with bogus course
        course_metrics_uri = '{}/{}/metrics/'.format(
            self.base_courses_uri,
            self.test_bogus_course_id
        )
        response = self.do_get(course_metrics_uri)
        self.assertEqual(response.status_code, 404)

    def test_course_data_metrics_user_group_filter_for_empty_group(self):
        group = GroupFactory.create()

        # get course metrics for users in group
        course_metrics_uri = '{}/{}/metrics/?groups={}'.format(
            self.base_courses_uri,
            self.test_course_id,
            group.id
        )
        response = self.do_get(course_metrics_uri)
        self.assertEqual(response.status_code, 200)
        self.assertEqual(response.data['users_enrolled'], 0)
        self.assertGreaterEqual(response.data['users_started'], 0)

    def test_course_data_metrics_user_group_filter_for_group_having_members(self):
        group = GroupFactory.create()
        users = UserFactory.create_batch(3, groups=(group,))

        # enroll all users in course
        for user in users:
            CourseEnrollmentFactory.create(user=user, course_id=self.course.id)

        # create course completions
        for i, user in enumerate(users):
            completions_uri = '{}/{}/completions/'.format(self.base_courses_uri, self.test_course_id)
            completions_data = {
                'content_id': unicode(self.course_content.scope_ids.usage_id),
                'user_id': user.id,
                'stage': 'First'
            }
            response = self.do_post(completions_uri, completions_data)
            self.assertEqual(response.status_code, 201)

            # mark two users a complete
            if i % 2 == 0:
                StudentGradebook.objects.get_or_create(
                    user=user,
                    course_id=self.course.id,
                    grade=0.9,
                    proforma_grade=0.91,
                )

        course_metrics_uri = '{}/{}/metrics/?groups={}'.format(
            self.base_courses_uri,
            self.test_course_id,
            group.id
        )
        response = self.do_get(course_metrics_uri)
        self.assertEqual(response.status_code, 200)
        self.assertEqual(response.data['users_enrolled'], 3)
        self.assertGreaterEqual(response.data['users_started'], 3)
        self.assertEqual(response.data['users_not_started'], 0)
        self.assertEqual(response.data['modules_completed'], 3)
        self.assertEqual(response.data['users_completed'], 2)

    def test_course_data_metrics_user_group_filter_for_multiple_groups_having_members(self):
        groups = GroupFactory.create_batch(2)
        users = UserFactory.create_batch(4, groups=(groups[0],))
        users.append(UserFactory.create(groups=groups))

        # enroll all users in course
        for user in users:
            CourseEnrollmentFactory.create(user=user, course_id=self.course.id)

        # create course completions
        for user in users:
            completions_uri = '{}/{}/completions/'.format(self.base_courses_uri, self.test_course_id)
            completions_data = {
                'content_id': unicode(self.course_content.scope_ids.usage_id),
                'user_id': user.id,
                'stage': 'First'
            }
            response = self.do_post(completions_uri, completions_data)
            self.assertEqual(response.status_code, 201)

        course_metrics_uri = '{}/{}/metrics/?groups={},{}'.format(
            self.base_courses_uri,
            self.test_course_id,
            groups[0].id,
            groups[1].id,
        )
        response = self.do_get(course_metrics_uri)
        self.assertEqual(response.status_code, 200)
        self.assertEqual(response.data['users_enrolled'], 5)
        self.assertGreaterEqual(response.data['users_started'], 5)
        self.assertEqual(response.data['users_not_started'], 0)
        self.assertEqual(response.data['modules_completed'], 5)
        self.assertEqual(response.data['users_completed'], 0)

    def test_course_workgroups_list(self):
        projects_uri = self.base_projects_uri
        data = {
            'course_id': self.test_course_id,
            'content_id': self.test_course_content_id
        }
        response = self.do_post(projects_uri, data)
        self.assertEqual(response.status_code, 201)
        project_id = response.data['id']

        test_workgroups_uri = self.base_workgroups_uri
        for i in xrange(1, 12):
            data = {
                'name': '{} {}'.format('Workgroup', i),
                'project': project_id
            }
            response = self.do_post(test_workgroups_uri, data)
            self.assertEqual(response.status_code, 201)

        # get workgroups associated to course
        test_uri = '{}/{}/workgroups/?page_size=10'.format(self.base_courses_uri, self.test_course_id)
        response = self.do_get(test_uri)
        self.assertEqual(response.data['count'], 11)
        self.assertEqual(len(response.data['results']), 10)
        self.assertEqual(response.data['num_pages'], 2)

        # test with bogus course
        test_uri = '{}/{}/workgroups/'.format(self.base_courses_uri, self.test_bogus_course_id)
        response = self.do_get(test_uri)
        self.assertEqual(response.status_code, 404)

    def test_course_users_count_by_city(self):
        test_uri = self.base_users_uri
        course = CourseFactory()
        test_course_id = unicode(course.id)
        # create a 25 new users
        for i in xrange(1, 26):
            if i < 10:
                city = 'San Francisco'
            elif i < 15:
                city = 'Denver'
            elif i < 20:
                city = 'Dallas'
            else:
                city = 'New York City'
            data = {
                'email': 'test{}@example.com'.format(i), 'username': 'test_user{}'.format(i),
                'password': 'test.me!',
                'first_name': '{} {}'.format('John', i), 'last_name': '{} {}'.format('Doe', i), 'city': city,
                'country': 'PK', 'level_of_education': 'b', 'year_of_birth': '2000', 'gender': 'male',
                'title': 'Software Engineer', 'avatar_url': 'http://example.com/avatar.png'
            }

            response = self.do_post(test_uri, data)
            self.assertEqual(response.status_code, 201)
            created_user_id = response.data['id']
            user_uri = response.data['uri']
            # now enroll this user in the course
            post_data = {'user_id': created_user_id}
            courses_test_uri = self.base_courses_uri + '/' + test_course_id + '/users'
            response = self.do_post(courses_test_uri, post_data)
            self.assertEqual(response.status_code, 201)

            response = self.do_get(user_uri)
            self.assertEqual(response.status_code, 200)
            self.assertEqual(response.data['city'], city)

        response = self.do_get('{}/{}/metrics/cities/'.format(self.base_courses_uri, test_course_id))
        self.assertEqual(response.status_code, 200)
        self.assertEqual(len(response.data['results']), 4)
        self.assertEqual(response.data['results'][0]['city'], 'San Francisco')
        self.assertEqual(response.data['results'][0]['count'], 9)

        # filter counts by city
        sf_uri = '{}/{}/metrics/cities/?city=new york city, San Francisco'.format(self.base_courses_uri,
                                                                                  test_course_id)
        response = self.do_get(sf_uri)
        self.assertEqual(response.status_code, 200)
        self.assertEqual(len(response.data['results']), 2)
        self.assertEqual(response.data['results'][0]['city'], 'San Francisco')
        self.assertEqual(response.data['results'][0]['count'], 9)
        self.assertEqual(response.data['results'][1]['city'], 'New York City')
        self.assertEqual(response.data['results'][1]['count'], 6)

        # filter counts by city
        dnv_uri = '{}/{}/metrics/cities/?city=Denver'.format(self.base_courses_uri, test_course_id)
        response = self.do_get(dnv_uri)
        self.assertEqual(response.status_code, 200)
        self.assertEqual(len(response.data['results']), 1)
        self.assertEqual(response.data['results'][0]['city'], 'Denver')
        self.assertEqual(response.data['results'][0]['count'], 5)

        # Do a get with a bogus course to hit the 404 case
        response = self.do_get('{}/{}/metrics/cities/'.format(self.base_courses_uri, self.test_bogus_course_id))
        self.assertEqual(response.status_code, 404)

    def test_courses_roles_list_get(self):
        allow_access(self.course, self.users[0], 'staff')
        allow_access(self.course, self.users[1], 'instructor')
        allow_access(self.course, self.users[2], 'observer')
        test_uri = '{}/{}/roles/'.format(self.base_courses_uri, unicode(self.course.id))
        response = self.do_get(test_uri)
        self.assertEqual(response.status_code, 200)
        self.assertEqual(len(response.data), 3)

        # filter roleset by user
        user_id = {'user_id': '{}'.format(self.users[0].id)}
        user_filter_uri = '{}?{}'.format(test_uri, urlencode(user_id))
        response = self.do_get(user_filter_uri)
        self.assertEqual(response.status_code, 200)
        self.assertEqual(len(response.data), 1)

        # filter roleset by role
        role = {'role': 'instructor'}
        role_filter_uri = '{}?{}'.format(test_uri, urlencode(role))
        response = self.do_get(role_filter_uri)
        self.assertEqual(response.status_code, 200)
        self.assertEqual(len(response.data), 1)
        role = {'role': 'invalid_role'}
        role_filter_uri = '{}?{}'.format(test_uri, urlencode(role))
        response = self.do_get(role_filter_uri)
        self.assertEqual(response.status_code, 200)
        self.assertEqual(len(response.data), 0)

    def test_courses_roles_list_get_invalid_course(self):
        test_uri = '{}/{}/roles/'.format(self.base_courses_uri, self.test_bogus_course_id)
        response = self.do_get(test_uri)
        self.assertEqual(response.status_code, 404)

    def test_courses_roles_list_post(self):
        test_uri = '{}/{}/roles/'.format(self.base_courses_uri, unicode(self.course.id))
        response = self.do_get(test_uri)
        self.assertEqual(response.status_code, 200)
        self.assertEqual(len(response.data), 0)

        data = {'user_id': self.users[0].id, 'role': 'instructor'}
        response = self.do_post(test_uri, data)
        self.assertEqual(response.status_code, 201)
        response = self.do_get(test_uri)
        self.assertEqual(response.status_code, 200)
        self.assertEqual(len(response.data), 1)

        # Confirm this user also has forum moderation permissions
        role = Role.objects.get(course_id=self.course.id, name=FORUM_ROLE_MODERATOR)
        has_role = role.users.get(id=self.users[0].id)
        self.assertTrue(has_role)

    def test_courses_roles_list_post_invalid_course(self):
        test_uri = '{}/{}/roles/'.format(self.base_courses_uri, self.test_bogus_course_id)
        data = {'user_id': self.users[0].id, 'role': 'instructor'}
        response = self.do_post(test_uri, data)
        self.assertEqual(response.status_code, 404)

    def test_courses_roles_list_post_invalid_user(self):
        test_uri = '{}/{}/roles/'.format(self.base_courses_uri, unicode(self.course.id))
        data = {'user_id': 23423, 'role': 'instructor'}
        response = self.do_post(test_uri, data)
        self.assertEqual(response.status_code, 400)

    def test_courses_roles_list_post_invalid_role(self):
        test_uri = '{}/{}/roles/'.format(self.base_courses_uri, unicode(self.course.id))
        data = {'user_id': self.users[0].id, 'role': 'invalid_role'}
        response = self.do_post(test_uri, data)
        self.assertEqual(response.status_code, 400)

    def test_courses_roles_users_detail_delete(self):
        test_uri = '{}/{}/roles/'.format(self.base_courses_uri, unicode(self.course.id))
        data = {'user_id': self.users[0].id, 'role': 'instructor'}
        response = self.do_post(test_uri, data)
        self.assertEqual(response.status_code, 201)

        response = self.do_get(test_uri)
        self.assertEqual(len(response.data), 1)

        delete_uri = '{}instructor/users/{}'.format(test_uri, self.users[0].id)
        response = self.do_delete(delete_uri)
        self.assertEqual(response.status_code, 204)

        response = self.do_get(test_uri)
        self.assertEqual(len(response.data), 0)

        # Confirm this user no longer has forum moderation permissions
        role = Role.objects.get(course_id=self.course.id, name=FORUM_ROLE_MODERATOR)
        try:
            role.users.get(id=self.users[0].id)
            self.assertTrue(False)
        except ObjectDoesNotExist:
            pass

    def test_courses_roles_users_detail_delete_invalid_course(self):
        test_uri = '{}/{}/roles/'.format(self.base_courses_uri, self.test_bogus_course_id)
        delete_uri = '{}instructor/users/{}'.format(test_uri, self.users[0].id)
        response = self.do_delete(delete_uri)
        self.assertEqual(response.status_code, 404)

    def test_courses_roles_users_detail_delete_invalid_user(self):
        test_uri = '{}/{}/roles/'.format(self.base_courses_uri, unicode(self.course.id))
        delete_uri = '{}instructor/users/291231'.format(test_uri)
        response = self.do_delete(delete_uri)
        self.assertEqual(response.status_code, 404)

    def test_courses_roles_users_detail_delete_invalid_role(self):
        test_uri = '{}/{}/roles/'.format(self.base_courses_uri, unicode(self.course.id))
        delete_uri = '{}invalid_role/users/{}'.format(test_uri, self.users[0].id)
        response = self.do_delete(delete_uri)
        self.assertEqual(response.status_code, 404)

    def test_course_navigation(self):
        test_uri = '{}/{}/navigation/{}'.format(
            self.base_courses_uri, unicode(self.course.id), self.content_subchild.location.block_id
        )
        response = self.do_get(test_uri)
        self.assertEqual(
            {
                'chapter': unicode(self.chapter.location),
                'vertical': unicode(self.content_child2.location),
                'section': unicode(self.course_content2.location),
                'course_key': unicode(self.course.id),
                'final_target_id': unicode(self.content_subchild.location),
                'position': '1',
            },
            response.data
        )

<<<<<<< HEAD
    def test_courses_groups_list_missing_group_id(self):
        # Test with missing group_id in request data
        test_uri = '{}/{}/groups'.format(self.base_courses_uri, self.test_course_id)
        response = self.do_post(test_uri, {})
        self.assertEqual(response.status_code, 400)
=======
    def test_courses_users_list_valid_email_enroll_user(self):
        # Test with valid email in request data, it should return response status HTTP_201_CREATED
        test_uri = '{}/{}/users'.format(self.base_courses_uri, self.course.id)
        response = self.do_post(test_uri, {'email': self.users[0].email})
        self.assertEqual(response.status_code, 201)
>>>>>>> 5631d438


@override_settings(MODULESTORE=MODULESTORE_CONFIG)
@mock.patch.dict("django.conf.settings.FEATURES", {'ENFORCE_PASSWORD_POLICY': False,
                                                   'ADVANCED_SECURITY': False,
                                                   'PREVENT_CONCURRENT_LOGINS': False,
                                                   'MARK_PROGRESS_ON_GRADING_EVENT': True,
                                                   'SIGNAL_ON_SCORE_CHANGED': True,
                                                   'STUDENT_GRADEBOOK': True,
                                                   'STUDENT_PROGRESS': True})
class CoursesTimeSeriesMetricsApiTests(SignalDisconnectTestMixin, SharedModuleStoreTestCase, APIClientMixin):
    """ Test suite for CoursesTimeSeriesMetrics API views """

    def get_module_for_user(self, user, course, problem):
        """Helper function to get useful module at self.location in self.course_id for user"""
        mock_request = mock.MagicMock()
        mock_request.user = user
        field_data_cache = FieldDataCache.cache_for_descriptor_descendents(
            course.id, user, course, depth=2)
        module = module_render.get_module(  # pylint: disable=protected-access
            user,
            mock_request,
            problem.location,
            field_data_cache,
        )
        return module

    @classmethod
    def setUpClass(cls):
        super(CoursesTimeSeriesMetricsApiTests, cls).setUpClass()
        cls.test_server_prefix = 'https://testserver'
        cls.base_courses_uri = '/api/server/courses'
        cls.base_groups_uri = '/api/server/groups'
        cls.base_organizations_uri = '/api/server/organizations/'
        cls.test_data = '<html>{}</html>'.format(str(uuid.uuid4()))

        cls.reference_date = datetime(2015, 8, 21, 0, 0, 0, 0, pytz.UTC)
        course_start_date = cls.reference_date + relativedelta(months=-2)
        course_end_date = cls.reference_date + relativedelta(years=5)

        # Set up two courses, complete with chapters, sections, units, and items
        cls.course = CourseFactory.create(
            number='3033',
            name='metrics_in_timeseries',
            start=course_start_date,
            end=course_end_date
        )
        cls.second_course = CourseFactory.create(
            number='3034',
            name='metrics_in_timeseries2',
            start=course_start_date,
            end=course_end_date
        )
        cls.chapter = ItemFactory.create(
            category="chapter",
            parent_location=cls.course.location,
            data=cls.test_data,
            due=course_end_date,
            display_name=u"3033 Overview"
        )
        cls.sub_section = ItemFactory.create(
            parent_location=cls.chapter.location,
            category="sequential",
            display_name="3033 test subsection",
        )
        cls.unit = ItemFactory.create(
            parent_location=cls.sub_section.location,
            category="vertical",
            metadata={'graded': True, 'format': 'Homework'},
            display_name=u"3033 test unit",
        )
        cls.item = ItemFactory.create(
            parent_location=cls.unit.location,
            category='problem',
            data=StringResponseXMLFactory().build_xml(answer='bar'),
            display_name='Problem to test timeseries',
            metadata={'rerandomize': 'always', 'graded': True, 'format': 'Midterm Exam'}
        )

        cls.item2 = ItemFactory.create(
            parent_location=cls.unit.location,
            category='problem',
            data=StringResponseXMLFactory().build_xml(answer='bar'),
            display_name='Problem 2 for test timeseries',
            metadata={'rerandomize': 'always', 'graded': True, 'format': 'Final Exam'}
        )

        # Create the set of users that will enroll in these courses
        cls.user_count = 25
        cls.users = UserFactory.create_batch(cls.user_count)
        cls.groups = GroupFactory.create_batch(2)
        cls.user_ids = []
        for i, user in enumerate(cls.users):
            cls.user_ids.append(user.id)
            user.groups.add(cls.groups[i % 2])

        cls.users[0].groups.add(cls.groups[1])

        # Create a test organization that will be used for validation of org filtering
        cls.test_organization = Organization.objects.create(
            name="Test Organization",
            display_name='Test Org Display Name',
        )
        cls.test_organization.users.add(*cls.users)
        cls.org_id = cls.test_organization.id

        # Enroll the users in the courses using an old datestamp
        enrolled_time = cls.reference_date - timedelta(days=cls.user_count, minutes=-30)
        with freeze_time(enrolled_time):
            for user in cls.users:
                CourseEnrollmentFactory.create(user=user, course_id=cls.course.id)
                CourseEnrollmentFactory.create(user=user, course_id=cls.second_course.id)

        # Set up the basic score container that will be used for student submissions
        points_scored = .25
        points_possible = 1
        cls.grade_dict = {'value': points_scored, 'max_value': points_possible}
        cache.clear()

    @make_non_atomic
    def _submit_user_scores(self):
        """Submit user scores for modules in the course"""
        # Submit user scores for the first module in the course
        # The looping is a bit wacky here, but it actually does work out correctly
        for j, user in enumerate(self.users):
            # Ensure all database entries in this block record the same timestamps
            # We record each user on a different day across the series to test the aggregations
            submit_time = self.reference_date - timedelta(days=(self.user_count - j), minutes=-30)
            with freeze_time(submit_time):
                module = self.get_module_for_user(user, self.course, self.item)
                self.grade_dict['user_id'] = user.id
                module.system.publish(module, 'grade', self.grade_dict)

                # For the final two users, submit an score for the second module
                if j >= self.user_count - 2:
                    second_module = self.get_module_for_user(user, self.course, self.item2)
                    second_module.system.publish(second_module, 'grade', self.grade_dict)
                    # Add an entry to the gradebook in addition to the scoring -- this is for completions
                    try:
                        sg_entry = StudentGradebook.objects.get(user=user, course_id=self.course.id)
                        sg_entry.grade = 0.9
                        sg_entry.proforma_grade = 0.91
                        sg_entry.save()
                    except StudentGradebook.DoesNotExist:
                        StudentGradebook.objects.create(user=user, course_id=self.course.id, grade=0.9,
                                                        proforma_grade=0.91)

        # Submit scores for the second module for the first five users
        # Pretend the scores were submitted over the course of the final five days
        for j, user in enumerate(self.users[:5]):
            submit_time = self.reference_date - timedelta(days=(5 - j), minutes=-30)
            with freeze_time(submit_time):
                self.grade_dict['user_id'] = user.id
                second_module = self.get_module_for_user(user, self.course, self.item2)
                second_module.system.publish(second_module, 'grade', self.grade_dict)

    def test_courses_data_time_series_metrics_for_first_five_days(self):
        """
        Calculate time series metrics for users in a particular course for first five days.
        """
        # Submit user scores for modules in the course
        self._submit_user_scores()

        # Generate the time series report for the first five days of the set, filtered by organization
        # There should be one time series entry per day for each category, each day having varying counts
        end_date = self.reference_date - timedelta(days=(self.user_count - 4))
        start_date = self.reference_date - timedelta(days=self.user_count)
        date_parameters = {
            'start_date': start_date,
            'end_date': end_date
        }
        course_metrics_uri = '{}/{}/time-series-metrics/?{}&organization={}'.format(
            self.base_courses_uri,
            unicode(self.course.id),
            urlencode(date_parameters),
            self.org_id
        )
        response = self.do_get(course_metrics_uri)
        self.assertEqual(response.status_code, 200)
        self.assertEqual(len(response.data['users_not_started']), 5)
        total_not_started = sum([not_started[1] for not_started in response.data['users_not_started']])
        self.assertEqual(total_not_started, 110)  # Aggregate total in the first five days (24,23,22,21,20)
        self.assertEqual(len(response.data['users_started']), 5)
        total_started = sum([started[1] for started in response.data['users_started']])
        self.assertEqual(total_started, 5)  # Five users started in the first five days
        self.assertEqual(len(response.data['users_completed']), 5)
        total_completed = sum([completed[1] for completed in response.data['users_completed']])
        self.assertEqual(total_completed, 0)  # Zero users completed in the first five days
        self.assertEqual(len(response.data['modules_completed']), 5)
        total_modules_completed = sum([completed[1] for completed in response.data['modules_completed']])
        self.assertEqual(total_modules_completed, 5)  # Five modules completed in the first five days
        self.assertEqual(len(response.data['active_users']), 5)
        total_active = sum([active[1] for active in response.data['active_users']])
        self.assertEqual(total_active, 4)  # Four active users in the first five days due to how 'active' is defined
        self.assertEqual(len(response.data['users_enrolled']), 5)
        self.assertEqual(response.data['users_enrolled'][0][1], 25)
        total_enrolled = sum([enrolled[1] for enrolled in response.data['users_enrolled']])
        self.assertEqual(total_enrolled, 25)  # Remember, everyone was enrolled on the first day

    def test_courses_data_time_series_metrics_for_final_five_days(self):
        """
        Calculate time series metrics for users in a particular course for final five days.
        """
        # Submit user scores for modules in the course
        self._submit_user_scores()

        # Generate the time series report for the final five days, filtered by organization
        end_date = self.reference_date
        start_date = end_date - relativedelta(days=4)
        date_parameters = {
            'start_date': start_date,
            'end_date': end_date
        }
        course_metrics_uri = '{}/{}/time-series-metrics/?{}&organization={}'.format(
            self.base_courses_uri,
            unicode(self.course.id),
            urlencode(date_parameters),
            self.org_id
        )
        response = self.do_get(course_metrics_uri)
        self.assertEqual(response.status_code, 200)
        self.assertEqual(len(response.data['users_not_started']), 5)
        total_not_started = sum([not_started[1] for not_started in response.data['users_not_started']])
        self.assertEqual(total_not_started, 6)  # Ticking down the nonstarters -- 3, 2, 1, 0, 0
        self.assertEqual(len(response.data['users_started']), 5)
        total_started = sum([started[1] for started in response.data['users_started']])
        self.assertEqual(total_started, 4)  # Four users started in the final five days
        self.assertEqual(len(response.data['users_completed']), 5)
        total_completed = sum([completed[1] for completed in response.data['users_completed']])
        self.assertEqual(total_completed, 2)  # Two users completed in the final five days (see setup above)
        self.assertEqual(len(response.data['modules_completed']), 5)
        total_modules_completed = sum([completed[1] for completed in response.data['modules_completed']])
        self.assertEqual(total_modules_completed, 10)  # Ten modules completed in the final five days
        self.assertEqual(len(response.data['active_users']), 5)
        total_active = sum([active[1] for active in response.data['active_users']])
        self.assertEqual(total_active, 10)  # Ten active users in the final five days
        self.assertEqual(len(response.data['users_enrolled']), 5)
        self.assertEqual(response.data['users_enrolled'][0][1], 0)
        total_enrolled = sum([enrolled[1] for enrolled in response.data['users_enrolled']])
        self.assertEqual(total_enrolled, 0)  # Remember, everyone was enrolled on the first day, so zero is correct here

    def test_courses_data_time_series_metrics_with_three_weeks_interval(self):
        """
        Calculate time series metrics for users in a particular course with three weeks interval.
        """
        # Submit user scores for modules in the course
        self._submit_user_scores()

        # Change the time interval to three weeks, so we should now see three entries per category
        end_date = self.reference_date
        start_date = end_date - relativedelta(weeks=2)
        date_parameters = {
            'start_date': start_date,
            'end_date': end_date
        }
        course_metrics_uri = '{}/{}/time-series-metrics/?{}&interval=weeks'.format(
            self.base_courses_uri,
            unicode(self.course.id),
            urlencode(date_parameters)
        )
        response = self.do_get(course_metrics_uri)
        self.assertEqual(response.status_code, 200)
        self.assertEqual(len(response.data['users_not_started']), 3)
        total_not_started = sum([not_started[1] for not_started in response.data['users_not_started']])
        self.assertEqual(total_not_started, 5)
        self.assertEqual(len(response.data['users_started']), 3)
        total_started = sum([started[1] for started in response.data['users_started']])
        self.assertEqual(total_started, 18)
        self.assertEqual(len(response.data['users_completed']), 3)
        total_completed = sum([completed[1] for completed in response.data['users_completed']])
        self.assertEqual(total_completed, 2)
        self.assertEqual(len(response.data['modules_completed']), 3)
        total_modules_completed = sum([completed[1] for completed in response.data['modules_completed']])
        self.assertEqual(total_modules_completed, 25)
        self.assertEqual(len(response.data['active_users']), 3)
        total_active = sum([active[1] for active in response.data['active_users']])
        self.assertEqual(total_active, 23)  # Three weeks x one user per day
        self.assertEqual(len(response.data['users_enrolled']), 3)
        self.assertEqual(response.data['users_enrolled'][0][1], 0)
        total_enrolled = sum([enrolled[1] for enrolled in response.data['users_enrolled']])
        self.assertEqual(total_enrolled, 0)  # No users enrolled in this series

    def test_courses_data_time_series_metrics_with_four_months_interval(self):
        """
        Calculate time series metrics for users in a particular course with four months interval.
        """
        # Submit user scores for modules in the course
        self._submit_user_scores()

        # Change the time interval to four months, so we're back to four entries per category
        end_date = self.reference_date + relativedelta(months=1)
        start_date = end_date - relativedelta(months=3)
        date_parameters = {
            'start_date': start_date,
            'end_date': end_date
        }
        course_metrics_uri = '{}/{}/time-series-metrics/?{}&interval=months'.format(
            self.base_courses_uri,
            unicode(self.course.id),
            urlencode(date_parameters)
        )
        response = self.do_get(course_metrics_uri)
        self.assertEqual(response.status_code, 200)
        self.assertEqual(len(response.data['users_not_started']), 4)
        total_not_started = sum([not_started[1] for not_started in response.data['users_not_started']])
        self.assertEqual(total_not_started, 20)  # 5 users started in july from 27th to 31st
        self.assertEqual(len(response.data['users_started']), 4)
        total_started = sum([started[1] for started in response.data['users_started']])
        self.assertEqual(total_started, 25)  # All users have started
        self.assertEqual(len(response.data['users_completed']), 4)
        total_completed = sum([completed[1] for completed in response.data['users_completed']])
        self.assertEqual(total_completed, 2)  # Two completions logged
        self.assertEqual(len(response.data['modules_completed']), 4)
        total_modules_completed = sum([completed[1] for completed in response.data['modules_completed']])
        self.assertEqual(total_modules_completed, 32)  # 25 for all + 5 for some + 2 for two
        self.assertEqual(len(response.data['active_users']), 4)
        total_active = sum([active[1] for active in response.data['active_users']])
        self.assertEqual(total_active, 30)  # All users active at some point in this timeframe
        self.assertEqual(response.data['users_enrolled'][1][1], 25)
        total_enrolled = sum([enrolled[1] for enrolled in response.data['users_enrolled']])
        self.assertEqual(total_enrolled, 25)  # All users enrolled in third month of this series

    def test_courses_data_time_series_metrics_after_unenrolling_users(self):
        # Submit user scores for modules in the course
        self._submit_user_scores()

        # Unenroll five users from the course and run the time series report for the final eleven days
        test_uri = self.base_courses_uri + '/' + unicode(self.course.id) + '/users'
        for user in self.users[-5:]:
            unenroll_uri = '{}/{}'.format(test_uri, user.id)
            response = self.do_delete(unenroll_uri)
            self.assertEqual(response.status_code, 204)
        end_date = self.reference_date
        start_date = end_date - relativedelta(days=10)
        date_parameters = {
            'start_date': start_date,
            'end_date': end_date
        }
        course_metrics_uri = '{}/{}/time-series-metrics/?{}&organization={}'.format(
            self.base_courses_uri,
            unicode(self.course.id),
            urlencode(date_parameters),
            self.org_id
        )
        response = self.do_get(course_metrics_uri)
        self.assertEqual(response.status_code, 200)
        self.assertEqual(len(response.data['users_not_started']), 11)
        total_not_started = sum([not_started[1] for not_started in response.data['users_not_started']])
        self.assertEqual(total_not_started, 10)  # 4,3,2,1, then all zeroes due to the unenrolling
        self.assertEqual(len(response.data['users_started']), 11)
        total_started = sum([started[1] for started in response.data['users_started']])
        self.assertEqual(total_started, 5)  # Five, then nothin
        self.assertEqual(len(response.data['users_completed']), 11)
        total_completed = sum([completed[1] for completed in response.data['users_completed']])
        self.assertEqual(total_completed, 0)  # Only completions were on days 1 and 2
        self.assertEqual(len(response.data['modules_completed']), 11)
        total_modules_completed = sum([completed[1] for completed in response.data['modules_completed']])
        self.assertEqual(total_modules_completed, 10)  # We maintain the module completions after unenrolling
        self.assertEqual(len(response.data['active_users']), 11)
        total_active = sum([active[1] for active in response.data['active_users']])
        self.assertEqual(total_active, 11)

    def test_courses_data_time_series_metrics_user_group_filter(self):
        """
        Test time series metrics for users in a particular course and filter by organizations and group
        """
        # Submit user scores for modules in the course
        self._submit_user_scores()

        # Generate the time series report for the first five days of the set, filtered by organization and group
        # There should be one time series entry per day for each category, each day having varying counts
        end_date = self.reference_date - timedelta(days=(self.user_count - 4))
        start_date = self.reference_date - timedelta(days=self.user_count)
        date_parameters = {
            'start_date': start_date,
            'end_date': end_date
        }
        course_metrics_uri = '{}/{}/time-series-metrics/?{}&organization={}&groups={}'.format(
            self.base_courses_uri,
            unicode(self.course.id),
            urlencode(date_parameters),
            self.org_id,
            self.groups[0].id
        )
        response = self.do_get(course_metrics_uri)
        self.assertEqual(response.status_code, 200)
        self.assertEqual(len(response.data['users_not_started']), 5)
        total_not_started = sum([not_started[1] for not_started in response.data['users_not_started']])
        self.assertEqual(total_not_started, 56)  # Aggregate total in the first five days in group 1 (12,12,11,11,10)
        self.assertEqual(len(response.data['users_started']), 5)
        total_started = sum([started[1] for started in response.data['users_started']])
        self.assertEqual(total_started, 3)  # Five users started in the first five days three in group 1
        self.assertEqual(len(response.data['users_completed']), 5)
        total_completed = sum([completed[1] for completed in response.data['users_completed']])
        self.assertEqual(total_completed, 0)  # Zero users completed in the first five days
        self.assertEqual(len(response.data['modules_completed']), 5)
        total_modules_completed = sum([completed[1] for completed in response.data['modules_completed']])
        # Five modules completed in the first five days, 3 users in group 1
        self.assertEqual(total_modules_completed, 3)
        self.assertEqual(len(response.data['active_users']), 5)
        total_active = sum([active[1] for active in response.data['active_users']])
        # Four active users in the first five days due to how 'active' is defined, 2 users in group 1
        self.assertEqual(total_active, 2)
        self.assertEqual(len(response.data['users_enrolled']), 5)
        self.assertEqual(response.data['users_enrolled'][0][1], 13)
        total_enrolled = sum([enrolled[1] for enrolled in response.data['users_enrolled']])
        self.assertEqual(total_enrolled, 13)  # Everyone was enrolled on the first day, 13 users in group 1

    def test_courses_data_time_series_metrics_user_multiple_group_filter(self):
        """
        Calculate time series metrics for users in a particular course.
        """
        # Submit user scores for modules in the course
        self._submit_user_scores()

        # Generate the time series report for the first five days of the set, filtered by organization & multiple groups
        # There should be one time series entry per day for each category, each day having varying counts
        end_date = self.reference_date - timedelta(days=(self.user_count - 4))
        start_date = self.reference_date - timedelta(days=self.user_count)
        date_parameters = {
            'start_date': start_date,
            'end_date': end_date
        }
        group_ids = ','.join([str(group.id) for group in self.groups])
        course_metrics_uri = '{}/{}/time-series-metrics/?{}&organization={}&groups={}'.format(
            self.base_courses_uri,
            unicode(self.course.id),
            urlencode(date_parameters),
            self.org_id,
            group_ids
        )
        response = self.do_get(course_metrics_uri)
        self.assertEqual(response.status_code, 200)
        self.assertEqual(len(response.data['users_not_started']), 5)
        total_not_started = sum([not_started[1] for not_started in response.data['users_not_started']])
        self.assertEqual(total_not_started, 110)  # Aggregate total in the first five days (24,23,22,21,20)
        self.assertEqual(len(response.data['users_started']), 5)
        total_started = sum([started[1] for started in response.data['users_started']])
        self.assertEqual(total_started, 5)  # Five users started in the first five days
        self.assertEqual(len(response.data['users_completed']), 5)
        total_completed = sum([completed[1] for completed in response.data['users_completed']])
        self.assertEqual(total_completed, 0)  # Zero users completed in the first five days
        self.assertEqual(len(response.data['modules_completed']), 5)
        total_modules_completed = sum([completed[1] for completed in response.data['modules_completed']])
        self.assertEqual(total_modules_completed, 5)  # Five modules completed in the first five days
        self.assertEqual(len(response.data['active_users']), 5)
        total_active = sum([active[1] for active in response.data['active_users']])
        self.assertEqual(total_active, 4)  # Four active users in the first five days due to how 'active' is defined
        self.assertEqual(len(response.data['users_enrolled']), 5)
        self.assertEqual(response.data['users_enrolled'][0][1], 25)
        total_enrolled = sum([enrolled[1] for enrolled in response.data['users_enrolled']])
        self.assertEqual(total_enrolled, 25)  # Remember, everyone was enrolled on the first day

    def test_courses_data_time_series_metrics_without_end_date(self):
        # Missing end date should raise an error
        start_date = self.reference_date - relativedelta(days=10)

        course_metrics_uri = '{}/{}/time-series-metrics/?start_date={}'.format(
            self.base_courses_uri,
            unicode(self.course.id),
            start_date
        )
        response = self.do_get(course_metrics_uri)
        self.assertEqual(response.status_code, 400)

    def test_courses_data_time_series_metrics_with_invalid_interval(self):
        # Unsupported interval should raise an error
        end_date = self.reference_date
        start_date = end_date - relativedelta(days=10)

        course_metrics_uri = '{}/{}/time-series-metrics/?start_date={}&end_date={}&interval=hours'.format(
            self.base_courses_uri,
            unicode(self.course.id),
            start_date,
            end_date
        )
        response = self.do_get(course_metrics_uri)
        self.assertEqual(response.status_code, 400)


@override_settings(MODULESTORE=MODULESTORE_CONFIG)
class CoursesGradingMetricsTests(
    SignalDisconnectTestMixin,
    SharedModuleStoreTestCase,
    APIClientMixin,
    CourseGradingMixin,
):
    """ Test suite for courses grading metrics API views """

    @classmethod
    def setUpClass(cls):
        super(CoursesGradingMetricsTests, cls).setUpClass()

        cls.base_courses_uri = '/api/server/courses'
        cls.test_bogus_course_id = 'foo/bar/baz'
        cls.empty_course = CourseFactory.create(org='emptyX', run='empt1', display_name="Empty Course")
        # average = sum of grades / total users enrolled in course i.e excluding observers
        cls.expected_course_average = float("{0:.3f}".format((0.1 + 0.2 + 0.3) / 7.0))

    def _setup_courses_metrics_grades_leaders(self):
        """Setup for courses metrics grades leaders"""
        course = self.setup_course_with_grading()

        # Create 8 users that will enroll in course
        users = [UserFactory.create(username="testleaderuser" + str(__), profile='test') for __ in xrange(8)]
        groups = GroupFactory.create_batch(2)
        for i, user in enumerate(users):
            user.groups.add(groups[i % 2])
            CourseEnrollmentFactory.create(user=user, course_id=course.id)

        users[0].groups.add(groups[1])

        # record grades for 4 users in the users list
        for j, user in enumerate(users[-4:]):
            assignment = course.homework_assignment if j % 2 is 0 else course.midterm_assignment

            points_scored = (j + 1) * 20  # (20, 40, 60, 80) for all 4 users
            points_possible = 100
            module = self.get_module_for_user(user, course, assignment)
            grade_dict = {'value': points_scored, 'max_value': points_possible, 'user_id': user.id}
            module.system.publish(module, 'grade', grade_dict)

        # make the last user an observer to assert that its content is being filtered out from
        # the aggregates
        allow_access(course, users[-1], 'observer')
        return {
            'course': course,
            'users': users,
            'groups': groups
        }

    @make_non_atomic
    def test_courses_metrics_grades_leaders_list_get(self):  # pylint: disable=R0915
        # setup data for course metrics grades leaders
        data = self._setup_courses_metrics_grades_leaders()
        test_uri = '{}/{}/metrics/grades/leaders/'.format(self.base_courses_uri, unicode(data['course'].id))
        response = self.do_get(test_uri)
        self.assertEqual(response.status_code, 200)
        self.assertEqual(len(response.data['leaders']), 3)
        self.assertIn('testleaderuser', response.data['leaders'][0]['username'])
        self.assertEqual(response.data['course_avg'], self.expected_course_average)

        count_filter_test_uri = '{}?count=2'.format(test_uri)
        response = self.do_get(count_filter_test_uri)
        self.assertEqual(response.status_code, 200)
        self.assertEqual(len(response.data['leaders']), 2)

        # Filter by user_id, include a user with the exact same score
        user_filter_uri = '{}?user_id={}&count=10'.format(test_uri, data['users'][-2].id)
        response = self.do_get(user_filter_uri)
        self.assertEqual(response.status_code, 200)
        self.assertEqual(len(response.data['leaders']), 3)
        self.assertEqual(response.data['course_avg'], self.expected_course_average)
        self.assertEqual(response.data['user_position'], 1)
        self.assertEqual(response.data['user_grade'], 0.3)

        # Filter by user who has never accessed a course module
        test_user = UserFactory.create(username="testusernocoursemod")
        CourseEnrollmentFactory.create(user=test_user, course_id=data['course'].id)
        user_filter_uri = '{}?user_id={}'.format(test_uri, test_user.id)
        response = self.do_get(user_filter_uri)
        self.assertEqual(response.status_code, 200)
        self.assertEqual(response.data['user_grade'], 0)
        self.assertEqual(response.data['user_position'], 4)

        expected_course_average = float("{0:.3f}".format((0.1 + 0.2 + 0.3 + 0.0) / 8.0))
        # Also, with this new user now added the course average should be different
        self.assertEqual(response.data['course_avg'], expected_course_average)

        # test with bogus course
        bogus_test_uri = '{}/{}/metrics/grades/leaders/'.format(self.base_courses_uri, self.test_bogus_course_id)
        response = self.do_get(bogus_test_uri)
        self.assertEqual(response.status_code, 404)

    @make_non_atomic
    def test_courses_metrics_grades_leaders_list_get_filter_by_group(self):
        # setup data for course metrics grades leaders
        data = self._setup_courses_metrics_grades_leaders()
        test_uri = '{}/{}/metrics/grades/leaders/?groups={}'.format(self.base_courses_uri,
                                                                    unicode(data['course'].id),
                                                                    data['groups'][0].id)
        response = self.do_get(test_uri)
        self.assertEqual(response.status_code, 200)
        self.assertEqual(len(response.data['leaders']), 2)
        self.assertIn('testleaderuser', response.data['leaders'][0]['username'])
        # filter on groups does not affect course average
        self.assertEqual(response.data['course_avg'], self.expected_course_average)

        count_filter_test_uri = '{}&count=10'.format(test_uri)
        response = self.do_get(count_filter_test_uri)
        self.assertEqual(response.status_code, 200)
        self.assertEqual(len(response.data['leaders']), 2)

        user_filter_uri = '{}&user_id={}&count=10'.format(test_uri, data['users'][-2].id)
        response = self.do_get(user_filter_uri)
        self.assertEqual(response.status_code, 200)
        self.assertEqual(len(response.data['leaders']), 2)
        self.assertEqual(response.data['course_avg'], self.expected_course_average)
        self.assertEqual(response.data['user_position'], 1)
        self.assertEqual(response.data['user_grade'], 0.3)

    @make_non_atomic
    def test_courses_metrics_grades_leaders_list_get_filter_by_multiple_group(self):
        # setup data for course metrics grades leaders
        data = self._setup_courses_metrics_grades_leaders()
        group_ids = ','.join([str(group.id) for group in data['groups']])

        test_uri = '{}/{}/metrics/grades/leaders/?groups={}'.format(self.base_courses_uri,
                                                                    unicode(data['course'].id),
                                                                    group_ids)
        response = self.do_get(test_uri)
        self.assertEqual(response.status_code, 200)
        self.assertEqual(len(response.data['leaders']), 3)
        self.assertIn('testleaderuser', response.data['leaders'][0]['username'])
        self.assertEqual(response.data['course_avg'], self.expected_course_average)

        count_filter_test_uri = '{}&count=10'.format(test_uri)
        response = self.do_get(count_filter_test_uri)
        self.assertEqual(response.status_code, 200)
        self.assertEqual(len(response.data['leaders']), 3)

        user_filter_uri = '{}&user_id={}&count=10'.format(test_uri, data['users'][-2].id)
        response = self.do_get(user_filter_uri)
        self.assertEqual(response.status_code, 200)
        self.assertEqual(len(response.data['leaders']), 3)
        self.assertEqual(response.data['course_avg'], self.expected_course_average)
        self.assertEqual(response.data['user_position'], 1)
        self.assertEqual(response.data['user_grade'], 0.3)

    def test_courses_metrics_grades_leaders_list_get_empty_course(self):
        test_uri = '{}/{}/metrics/grades/leaders/'.format(self.base_courses_uri, unicode(self.empty_course.id))
        response = self.do_get(test_uri)
        self.assertEqual(response.status_code, 200)
        self.assertEqual(response.data['course_avg'], 0)
        self.assertEqual(len(response.data['leaders']), 0)

    @make_non_atomic
    def test_courses_metrics_grades_leaders_exclude_roles(self):
        """
        Tests courses metrics grades leaders with `exclude_roles` filter
        """
        setup_data = self._setup_courses_metrics_grades_leaders()
        course = setup_data['course']

        # create a user, assign assistant role and add grade
        user = UserFactory.create()
        CourseEnrollmentFactory.create(user=user, course_id=unicode(course.id))
        allow_access(course, user, 'assistant')

        points_scored = 100
        points_possible = 100
        module = self.get_module_for_user(user, course, course.midterm_assignment)
        grade_dict = {'value': points_scored, 'max_value': points_possible, 'user_id': user.id}
        module.system.publish(module, 'grade', grade_dict)

        # test user with role assistant not excluded
        test_uri = '{}/{}/metrics/grades/leaders?count=6'.format(self.base_courses_uri, unicode(course.id))
        response = self.do_get(test_uri)
        self.assertEqual(response.status_code, 200)
        self.assertEqual(len(filter(lambda leaders: leaders['username'] == user.username, response.data['leaders'])), 1)
        self.assertEqual(len(response.data['leaders']), 4)

        # test user with role assistant excluded
        test_uri = '{}&exclude_roles=assistant'.format(test_uri, unicode(course.id))
        response = self.do_get(test_uri)
        self.assertEqual(response.status_code, 200)
        self.assertEqual(len(filter(lambda leaders: leaders['username'] == user.username, response.data['leaders'])), 0)
        self.assertEqual(len(response.data['leaders']), 4)

    @make_non_atomic
    def test_courses_metrics_grades_list_get(self):
        setup_data = self._setup_courses_metrics_grades_leaders()
        course = setup_data['course']

        test_uri = '{}/{}/metrics/grades'.format(self.base_courses_uri, unicode(course.id))
        response = self.do_get(test_uri)
        self.assertEqual(response.status_code, 200)
        self.assertGreater(response.data['grade_average'], 0.2)
        self.assertEqual(response.data['grade_maximum'], 0.3)
        self.assertEqual(response.data['grade_minimum'], 0.1)
        self.assertEqual(response.data['grade_count'], 3)
        self.assertEqual(response.data['course_grade_average'], self.expected_course_average)
        self.assertEqual(response.data['course_grade_maximum'], 0.3)
        self.assertEqual(response.data['course_grade_minimum'], 0.1)
        self.assertEqual(response.data['course_grade_count'], 3)
        self.assertEqual(len(response.data['grades']), 3)

        # Filter by user_id
        user_filter_uri = '{}?user_id={},{}'.format(test_uri, setup_data['users'][-2].id, setup_data['users'][-3].id)
        response = self.do_get(user_filter_uri)
        self.assertEqual(response.status_code, 200)
        self.assertGreater(response.data['grade_average'], 0.2)
        self.assertEqual(response.data['grade_maximum'], 0.3)
        self.assertEqual(response.data['grade_minimum'], 0.2)
        self.assertEqual(response.data['grade_count'], 2)
        self.assertEqual(response.data['course_grade_average'], self.expected_course_average)
        self.assertEqual(response.data['course_grade_maximum'], 0.3)
        self.assertEqual(response.data['course_grade_minimum'], 0.1)
        self.assertEqual(response.data['course_grade_count'], 3)
        self.assertEqual(len(response.data['grades']), 2)

    @make_non_atomic
    def test_courses_metrics_grades_list_get_filter_users_by_group(self):
        # Retrieve the list of grades for course and filter by groups
        setup_data = self._setup_courses_metrics_grades_leaders()
        course = setup_data['course']
        test_uri = '{}/{}/metrics/grades?user_id={}&groups={}'.format(self.base_courses_uri,
                                                                      unicode(course.id),
                                                                      setup_data['users'][-2].id,
                                                                      setup_data['groups'][0].id)
        response = self.do_get(test_uri)
        self.assertEqual(response.status_code, 200)
        self.assertGreater(response.data['grade_average'], 0.2)
        self.assertEqual(response.data['grade_maximum'], 0.3)
        self.assertEqual(response.data['grade_minimum'], 0.3)
        self.assertEqual(response.data['grade_count'], 1)
        self.assertEqual(response.data['course_grade_average'], self.expected_course_average)
        self.assertEqual(response.data['course_grade_maximum'], 0.3)
        self.assertEqual(response.data['course_grade_minimum'], 0.1)
        self.assertEqual(response.data['course_grade_count'], 3)
        self.assertEqual(len(response.data['grades']), 1)

    @make_non_atomic
    def test_courses_metrics_grades_list_get_filter_users_by_multiple_groups(self):
        # Retrieve the list of grades for course and filter by multiple groups and user_id
        setup_data = self._setup_courses_metrics_grades_leaders()
        course = setup_data['course']
        test_uri = '{}/{}/metrics/grades?groups={},{}'.format(
            self.base_courses_uri, unicode(course.id), setup_data['groups'][0].id, setup_data['groups'][1].id
        )
        response = self.do_get(test_uri)
        self.assertEqual(response.status_code, 200)
        self.assertGreater(response.data['grade_average'], 0.2)
        self.assertEqual(response.data['grade_maximum'], 0.3)
        self.assertEqual(response.data['grade_minimum'], 0.1)
        self.assertEqual(response.data['grade_count'], 3)
        self.assertEqual(response.data['course_grade_average'], self.expected_course_average)
        self.assertEqual(response.data['course_grade_maximum'], 0.3)
        self.assertEqual(response.data['course_grade_minimum'], 0.1)
        self.assertEqual(response.data['course_grade_count'], 3)
        self.assertEqual(len(response.data['grades']), 3)

    def test_courses_metrics_grades_list_get_empty_course(self):
        # Retrieve the list of grades for this course
        # All the course/item/user scaffolding was handled in Setup
        test_uri = '{}/{}/metrics/grades'.format(self.base_courses_uri, unicode(self.empty_course.id))
        response = self.do_get(test_uri)
        self.assertEqual(response.status_code, 200)
        self.assertEqual(response.data['grade_count'], 0)
        self.assertEqual(response.data['course_grade_maximum'], 0)

    def test_courses_grades_list_get_invalid_course(self):
        # Retrieve the list of grades for this course
        # All the course/item/user scaffolding was handled in Setup
        test_uri = '{}/{}/grades'.format(self.base_courses_uri, self.test_bogus_course_id)
        response = self.do_get(test_uri)
        self.assertEqual(response.status_code, 404)<|MERGE_RESOLUTION|>--- conflicted
+++ resolved
@@ -2525,19 +2525,17 @@
             response.data
         )
 
-<<<<<<< HEAD
     def test_courses_groups_list_missing_group_id(self):
         # Test with missing group_id in request data
         test_uri = '{}/{}/groups'.format(self.base_courses_uri, self.test_course_id)
         response = self.do_post(test_uri, {})
         self.assertEqual(response.status_code, 400)
-=======
+
     def test_courses_users_list_valid_email_enroll_user(self):
         # Test with valid email in request data, it should return response status HTTP_201_CREATED
         test_uri = '{}/{}/users'.format(self.base_courses_uri, self.course.id)
         response = self.do_post(test_uri, {'email': self.users[0].email})
         self.assertEqual(response.status_code, 201)
->>>>>>> 5631d438
 
 
 @override_settings(MODULESTORE=MODULESTORE_CONFIG)
