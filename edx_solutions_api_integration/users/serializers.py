--- conflicted
+++ resolved
@@ -179,20 +179,14 @@
         completion_percentage = 0
 
         # If this enrollment has a value from the new API, use that instead
-<<<<<<< HEAD
         # of calculating one.
-=======
-        # of calculating one. Note: Must multiply by 100 because its a ratio.
->>>>>>> 26d389ad
         if enrollment['course_id'] in self.context['new_api_data']:
             data_dict = self.context['new_api_data'][enrollment['course_id']]['completion']
             earned = data_dict['earned']
             possible = data_dict['possible']
-<<<<<<< HEAD
             if possible < 1:
                 return 100
-=======
->>>>>>> 26d389ad
+
             completion_percentage = earned * 100.0 / possible
             return completion_percentage
 
