--- conflicted
+++ resolved
@@ -2204,7 +2204,12 @@
         self.assertEqual(response.status_code, 200)
         self.assertEqual(response.data['position'], None)
 
-<<<<<<< HEAD
+    def test_users_groups_list_missing_group_id(self):
+        # Test with missing group_id in request data
+        test_uri = '{}/{}/groups/'.format(self.users_base_uri, self.user.id)
+        data = {'group_id': ''}
+        response = self.do_post(test_uri, data)
+        self.assertEqual(response.status_code, 400)
     def test_users_courses_list_post_missing_course_id(self):
         # Test with missing course_id in request data
         test_uri = '{}/{}/courses/'.format(self.users_base_uri, self.user.id)
@@ -2212,18 +2217,10 @@
         response = self.do_post(test_uri, data)
         self.assertEqual(response.status_code, 400)
 
-=======
-    def test_users_groups_list_missing_group_id(self):
-        # Test with missing group_id in request data
-        test_uri = '{}/{}/groups/'.format(self.users_base_uri, self.user.id)
-        data = {'group_id': ''}
-        response = self.do_post(test_uri, data)
-        self.assertEqual(response.status_code, 400)
 
     def test_users_groups_detail_delete_invalid_user_id(self):
         # Test with invalid user_id
         test_group = GroupFactory.create()
         test_uri = '{}/{}/groups/{}'.format(self.users_base_uri, '1234567', test_group.id)
         response = self.do_delete(test_uri)
-        self.assertEqual(response.status_code, 404)
->>>>>>> 550396de
+        self.assertEqual(response.status_code, 404)