# pylint: disable=E1101
# pylint: disable=E1103

"""
Run these tests @ Devstack:
    paver test_system -s lms --fasttest
        --fail_fast --verbose --test_id=lms/djangoapps/edx_solutions_api_integration/users
"""
from datetime import datetime
from dateutil.relativedelta import relativedelta
from random import randint
import uuid
from urllib import urlencode
from edx_notifications.data import NotificationType, NotificationMessage
from edx_notifications.lib.consumer import get_notifications_count_for_user
from edx_notifications.lib.publisher import register_notification_type, publish_notification_to_user
import mock

from django.conf import settings
from django.core.cache import cache
from django.core.exceptions import ObjectDoesNotExist
from django.test.utils import override_settings
from django.utils import timezone
from django.db import transaction
from django.utils.translation import ugettext as _

from courseware import module_render
from courseware.model_data import FieldDataCache
from django_comment_common.models import Role, FORUM_ROLE_MODERATOR
from instructor.access import allow_access
from edx_solutions_organizations.models import Organization
from edx_solutions_projects.models import Project, Workgroup
from edx_solutions_api_integration.test_utils import (
    get_non_atomic_database_settings,
    CourseGradingMixin,
    APIClientMixin,
    SignalDisconnectTestMixin,
)
from student.tests.factories import UserFactory, CourseEnrollmentFactory, GroupFactory
from student.models import anonymous_id_for_user

from openedx.core.djangoapps.user_api.models import UserPreference
from openedx.core.djangolib.testing.utils import CacheIsolationTestCase
from xmodule.modulestore.tests.factories import CourseFactory, ItemFactory
from xmodule.modulestore.tests.django_utils import ModuleStoreTestCase, mixed_store_config

from django.contrib.auth.models import User
from notification_prefs import NOTIFICATION_PREF_KEY

MODULESTORE_CONFIG = mixed_store_config(settings.COMMON_TEST_DATA_ROOT, {})


def _fake_get_user_social_stats(user_id, course_id, end_date=None):  # pylint: disable=W0613
    """
    Fake get_user_social_stats method
    """
    if not end_date:
        raise Exception('Expected None end_date parameter')

    return {
        str(user_id): {'foo': 'bar'}
    }


def _fake_get_user_social_stats_with_end(user_id, course_id, end_date=None):  # pylint: disable=W0613,C0103
    """
    Fake get_user_social_stats_with_end method
    """
    if not end_date:
        raise Exception('Expected non-None end_date parameter')

    return {
        str(user_id): {'foo': 'bar'}
    }


@override_settings(DEBUG=True)
@override_settings(MODULESTORE=MODULESTORE_CONFIG)
@override_settings(PASSWORD_MIN_LENGTH=4)
@mock.patch.dict("django.conf.settings.FEATURES", {'ENFORCE_PASSWORD_POLICY': True})
class UsersApiTests(SignalDisconnectTestMixin, ModuleStoreTestCase, CacheIsolationTestCase, APIClientMixin, CourseGradingMixin):
    """ Test suite for Users API views """

    def get_module_for_user(self, user, course, problem):
        """Helper function to get useful module at self.location in self.course_id for user"""
        mock_request = mock.MagicMock()
        mock_request.user = user
        field_data_cache = FieldDataCache.cache_for_descriptor_descendents(
            course.id, user, course, depth=2)
        module = module_render.get_module(  # pylint: disable=protected-access
            user,
            mock_request,
            problem.location,
            field_data_cache,
            course.id
        )
        return module

    def setUp(self):
        super(UsersApiTests, self).setUp()
        self.test_username = str(uuid.uuid4())
        self.test_password = 'Test.Me64!'
        self.test_email = str(uuid.uuid4()) + '@test.org'
        self.test_first_name = str(uuid.uuid4())
        self.test_last_name = str(uuid.uuid4())
        self.test_city = str(uuid.uuid4())
        self.courses_base_uri = '/api/server/courses'
        self.groups_base_uri = '/api/server/groups'
        self.org_base_uri = '/api/server/organizations/'
        self.workgroups_base_uri = '/api/server/workgroups/'
        self.projects_base_uri = '/api/server/projects/'
        self.users_base_uri = '/api/server/users'
        self.sessions_base_uri = '/api/server/sessions'
        self.test_bogus_course_id = 'foo/bar/baz'
        self.test_bogus_content_id = 'i4x://foo/bar/baz/Chapter1'

        self.test_course_data = '<html>{}</html>'.format(str(uuid.uuid4()))
        self.course_start_date = timezone.now() + relativedelta(days=-1)
        self.course_end_date = timezone.now() + relativedelta(days=60)
        self.course = CourseFactory.create(
            display_name="TEST COURSE",
            start=self.course_start_date,
            end=self.course_end_date,
            org='USERTEST',
            run='USERTEST1'
        )
        self.course_content = ItemFactory.create(
            category="videosequence",
            parent_location=self.course.location,
            data=self.test_course_data,
            due=self.course_end_date,
            display_name="View_Sequence"
        )
        self.course2 = CourseFactory.create(display_name="TEST COURSE2", org='TESTORG2', run='USERTEST2')
        self.course2_content = ItemFactory.create(
            category="videosequence",
            parent_location=self.course2.location,
            data=self.test_course_data,
            due=self.course_end_date,
            display_name="View_Sequence2"
        )

        self.user = UserFactory()
        cache.clear()

        Role.objects.get_or_create(
            name=FORUM_ROLE_MODERATOR,
            course_id=self.course.id)

    def _create_test_user(self):
        """Helper method to create a new test user"""
        test_uri = self.users_base_uri
        local_username = self.test_username + str(randint(11, 99))
        data = {'email': self.test_email, 'username': local_username, 'password':
                self.test_password, 'first_name': self.test_first_name, 'last_name': self.test_last_name}
        response = self.do_post(test_uri, data)
        user_id = response.data['id']
        return user_id

    def test_user_is_staff(self):
        """
        Test if a user is a staff member
        """
        created_user_ids = {'staff': [], 'non_staff': []}
        test_uri = self.users_base_uri
        for i in xrange(1, 4):
            is_staff = True if i % 2 == 0 else False
            data = {
                'email': 'test{}@example.com'.format(i),
                'username': 'test_user{}'.format(i),
                'password': 'PassWord1',
                'first_name': 'John',
                'last_name': 'Doe',
                'city': 'Boston',
                'is_staff': is_staff,
            }

            response = self.do_post(test_uri, data)
            self.assertEqual(response.status_code, 201)
            if is_staff:
                created_user_ids['staff'].append(response.data['id'])
            else:
                created_user_ids['non_staff'].append(response.data['id'])

        response = self.do_get('{}?ids={}'.format(test_uri, ','.join(map(str, created_user_ids['staff']))))
        self.assertEqual(response.status_code, 200)

        self.assertEqual(len(response.data['results']), len(created_user_ids['staff']))
        # all users should be staff
        for user in response.data['results']:
            self.assertEqual(user['is_staff'], True)

        response = self.do_get('{}?ids={}'.format(test_uri, ','.join(map(str, created_user_ids['non_staff']))))
        self.assertEqual(response.status_code, 200)

        self.assertEqual(len(response.data['results']), len(created_user_ids['non_staff']))
        # all users should not be staff
        for user in response.data['results']:
            self.assertEqual(user['is_staff'], False)

    def test_user_list_get(self):  # pylint: disable=R0915
        test_uri = self.users_base_uri
        users = []
        # create a 25 new users
        for i in xrange(1, 26):
            data = {
                'email': 'test{}@example.com'.format(i),
                'username': 'test_user{}'.format(i),
                'password': self.test_password,
                'first_name': 'John{}'.format(i),
                'last_name': 'Doe{}'.format(i),
                'avatar_url': 'http://avatar.com/{}.jpg'.format(i),
                'city': 'Boston',
                'title': "The King",
            }

            response = self.do_post(test_uri, data)
            self.assertEqual(response.status_code, 201)
            users.append(response.data['id'])

        # create organizations and add users to them
        total_orgs = 30
        for i in xrange(total_orgs):
            data = {
                'name': '{} {}'.format('Org', i),
                'display_name': '{} {}'.format('Org display name', i),
                'users': users
            }
            response = self.do_post(self.org_base_uri, data)
            self.assertEqual(response.status_code, 201)

        # fetch data without any filters applied
        response = self.do_get('{}?page=1'.format(test_uri))
        self.assertEqual(response.status_code, 200)

        # test default page size
        response = self.do_get(test_uri)
        self.assertEqual(response.status_code, 200)
        self.assertEqual(len(response.data['results']), 20)
        self.assertEqual(response.data['num_pages'], 2)

        # fetch users data with page outside range
        response = self.do_get('{}?ids={}&page=5'.format(test_uri, '2,3,7,11,6,21,34'))
        self.assertEqual(response.status_code, 404)
        # fetch user data by single id
        response = self.do_get('{}?ids={}'.format(test_uri, '23'))
        self.assertEqual(response.status_code, 200)
        self.assertEqual(len(response.data['results']), 1)
        self.assertEqual(len(response.data['results'][0]['organizations']), total_orgs)
        self.assertIsNotNone(response.data['results'][0]['organizations'][0]['name'])
        self.assertIsNotNone(response.data['results'][0]['organizations'][0]['id'])
        self.assertIsNotNone(response.data['results'][0]['organizations'][0]['url'])
        self.assertIsNone(response.data['results'][0]['last_login'])
        self.assertIsNotNone(response.data['results'][0]['created'])
        # fetch user data by multiple ids
        response = self.do_get('{}?page_size=5&ids={}'.format(test_uri, '2,3,7,11,6,21,34'))
        self.assertEqual(response.status_code, 200)
        self.assertEqual(response.data['count'], 6)
        self.assertEqual(len(response.data['results']), 5)
        self.assertEqual(response.data['num_pages'], 2)
        self.assertIn('page=2', response.data['next'])
        self.assertEqual(response.data['previous'], None)
        # fetch user data by username
        response = self.do_get('{}?username={}'.format(test_uri, 'test_user1'))
        self.assertEqual(response.status_code, 200)
        self.assertEqual(len(response.data['results']), 1)
        # fetch user data by email
        response = self.do_get('{}?email={}'.format(test_uri, 'test2@example.com'))
        self.assertEqual(response.status_code, 200)
        self.assertEqual(len(response.data['results']), 1)
        self.assertIsNotNone(response.data['results'][0]['id'])
        # fetch by username with a non existing user
        response = self.do_get('{}?email={}'.format(test_uri, 'john@example.com'))
        self.assertEqual(response.status_code, 200)
        self.assertEqual(len(response.data['results']), 0)
        # add some additional fields and filter the response to only these fields
        response = self.do_get('{}?email=test2@example.com&fields=avatar_url,city,title'.format(test_uri))
        self.assertEqual(response.status_code, 200)
        self.assertEqual(len(response.data['results']), 1)
        self.assertEqual(response.data['results'][0]['avatar_url'], 'http://avatar.com/2.jpg')
        self.assertEqual(response.data['results'][0]['city'], 'Boston')
        self.assertEqual(response.data['results'][0]['title'], 'The King')
        if 'id' in response.data['results'][0]:
            self.fail("Dynamic field filtering error in UserSerializer")

    def test_user_list_get_filters(self):
        test_uri = self.users_base_uri

        organizations = []
        organizations.append(Organization.objects.create(display_name='ABC Organization'))
        organizations.append(Organization.objects.create(display_name='XYZ Organization'))

        course1 = CourseFactory.create(org='edX', number='CS101', run='2016_Q1')
        course2 = CourseFactory.create(org='mit', number='CS101', run='2016_Q2')

        users = []
        users.append(UserFactory.create(first_name='John', last_name='Doe', email='john.doe@example.com'))
        users.append(UserFactory.create(first_name='Micheal', last_name='Mcdonald', email='mic.mcdonald@example.com'))
        users.append(UserFactory.create(first_name='Steve', last_name='Jobs', email='steve.jobs@edx.org'))

        for user in users[:2]:
            user.organizations.add(organizations[0])
            CourseEnrollmentFactory.create(user=user, course_id=course1.id)

        users[2].organizations.add(organizations[1])
        CourseEnrollmentFactory.create(user=users[2], course_id=course2.id)

        # fetch user data by exact name match
        response = self.do_get('{}?name={}'.format(test_uri, 'John Doe'))
        self.assertEqual(response.status_code, 200)
        self.assertEqual(len(response.data['results']), 1)
        self.assertEqual(response.data['results'][0]['full_name'], 'John Doe')

        # fetch user data by partial name match
        response = self.do_get('{}?name={}&match=partial'.format(test_uri, 'Jo'))
        self.assertEqual(response.status_code, 200)
        self.assertEqual(len(response.data['results']), 2)
        self.assertEqual(response.data['results'][0]['full_name'], 'John Doe')
        self.assertEqual(response.data['results'][1]['full_name'], 'Steve Jobs')

        # fetch user data by exact email match
        response = self.do_get('{}?email={}'.format(test_uri, 'steve.jobs@edx.org'))
        self.assertEqual(response.status_code, 200)
        self.assertEqual(len(response.data['results']), 1)
        self.assertEqual(response.data['results'][0]['full_name'], 'Steve Jobs')
        self.assertEqual(response.data['results'][0]['email'], 'steve.jobs@edx.org')

        # fetch user data by partial email match
        response = self.do_get('{}?email={}&match=partial'.format(test_uri, 'example.com'))
        self.assertEqual(response.status_code, 200)
        self.assertEqual(len(response.data['results']), 2)
        self.assertEqual(response.data['results'][0]['full_name'], 'John Doe')
        self.assertEqual(response.data['results'][1]['full_name'], 'Micheal Mcdonald')

        # fetch user data by partial organization display_name match
        response = self.do_get('{}?organization_display_name={}&match=partial'.format(test_uri, 'ABC'))
        self.assertEqual(response.status_code, 200)
        self.assertEqual(len(response.data['results']), 2)
        self.assertEqual(response.data['results'][0]['full_name'], 'John Doe')
        self.assertEqual(response.data['results'][1]['full_name'], 'Micheal Mcdonald')

        # fetch user data by exact course id match
        response = self.do_get('{}?courses={}'.format(test_uri, 'mit/CS101/2016_Q2'))
        self.assertEqual(response.status_code, 200)
        self.assertEqual(len(response.data['results']), 1)
        self.assertEqual(response.data['results'][0]['full_name'], 'Steve Jobs')

        # fetch user data by partial course id match
        response = self.do_get('{}?courses={}&match=partial'.format(test_uri, 'edx'))
        self.assertEqual(response.status_code, 200)
        self.assertEqual(len(response.data['results']), 2)
        self.assertEqual(response.data['results'][0]['full_name'], 'John Doe')
        self.assertEqual(response.data['results'][1]['full_name'], 'Micheal Mcdonald')

    def test_user_list_get_multiple_filters(self):
        test_uri = self.users_base_uri

        organizations = []
        organizations.append(Organization.objects.create(display_name='ABC Organization'))
        organizations.append(Organization.objects.create(display_name='XYZ Organization'))

        course1 = CourseFactory.create(org='edX', number='CS101', run='2016_Q1')
        course2 = CourseFactory.create(org='mit', number='CS101', run='2016_Q2')

        users = []
        users.append(UserFactory.create(first_name='John', last_name='Doe', email='john.doe@example.com'))
        users.append(UserFactory.create(first_name='Micheal', last_name='Mcdonald', email='mic.mcdonald@example.com'))
        users.append(UserFactory.create(first_name='Steve', last_name='Jobs', email='steve.jobs@edx.org'))
        users.append(UserFactory.create(first_name='Jonathan', last_name='Fay', email='jonathan.fay@example.com'))

        for user in users[:2]:
            user.organizations.add(organizations[0])
            CourseEnrollmentFactory.create(user=user, course_id=course1.id)

        users[2].organizations.add(organizations[1])
        CourseEnrollmentFactory.create(user=users[2], course_id=course2.id)
        CourseEnrollmentFactory.create(user=users[3], course_id=course2.id)

        # fetch user data by partial name and email match
        response = self.do_get('{}?name={}&email={}&match=partial'.format(test_uri, 'Mcd', 'example.com'))
        self.assertEqual(response.status_code, 200)
        self.assertEqual(len(response.data['results']), 1)
        self.assertEqual(response.data['results'][0]['full_name'], 'Micheal Mcdonald')
        self.assertEqual(response.data['results'][0]['email'], 'mic.mcdonald@example.com')

        # fetch user data by partial name, email and course_id match
        response = self.do_get(
            '{}?name={}&email={}&courses={}&match=partial'.format(test_uri, 'Jo', 'example.com', 'mit')
        )
        self.assertEqual(response.status_code, 200)
        self.assertEqual(len(response.data['results']), 1)
        self.assertEqual(response.data['results'][0]['full_name'], 'Jonathan Fay')
        self.assertEqual(response.data['results'][0]['email'], 'jonathan.fay@example.com')

        # fetch user data by partial organization display_name and course id match
        response = self.do_get(
            '{}?organization_display_name={}&courses={}&match=partial'.format(test_uri, 'XYZ', 'edx')
        )
        self.assertEqual(response.status_code, 200)
        self.assertEqual(len(response.data['results']), 0)

        # fetch user data by partial name, email, organization display_name and course id match
        response = self.do_get(
            '{}?name={}&email={}&organization_display_name={}&courses={}&match=partial'.format(
                test_uri, 'Mic', 'example.com', 'Organization', 'edx'
            )
        )
        self.assertEqual(response.status_code, 200)
        self.assertEqual(len(response.data['results']), 1)
        self.assertEqual(response.data['results'][0]['full_name'], 'Micheal Mcdonald')
        self.assertEqual(response.data['results'][0]['email'], 'mic.mcdonald@example.com')
        self.assertEqual(len(response.data['results'][0]['organizations']), 1)
        self.assertEqual(response.data['results'][0]['organizations'][0]['display_name'], 'ABC Organization')
        self.assertEqual(response.data['results'][0]['courses_enrolled'], 1)

        response = self.do_get('{}/{}/courses'.format(test_uri, response.data['results'][0]['id']))
        self.assertEqual(len(response.data), 1)
        self.assertEqual(response.data[0]['id'], 'edX/CS101/2016_Q1')

    def test_user_list_get_courses_enrolled_per_course(self):
        test_uri = self.users_base_uri
        # create a 2 new users
        users = UserFactory.create_batch(2)

        # create course enrollments
        CourseEnrollmentFactory.create(user=users[0], course_id=self.course.id)
        CourseEnrollmentFactory.create(user=users[1], course_id=self.course.id)
        CourseEnrollmentFactory.create(user=users[1], course_id=self.course2.id)

        # fetch enrollments for first course
        response = self.do_get('{}?courses={}'.format(test_uri, unicode(self.course.id)))
        self.assertEqual(response.status_code, 200)
        self.assertEqual(len(response.data['results']), 2)
        self.assertEqual(response.data['results'][0]['courses_enrolled'], 1)
        self.assertEqual(response.data['results'][1]['courses_enrolled'], 2)

        # fetch enrollments for second course
        response = self.do_get('{}?courses={}'.format(test_uri, unicode(self.course2.id)))
        self.assertEqual(response.status_code, 200)
        self.assertEqual(len(response.data['results']), 1)
        self.assertEqual(response.data['results'][0]['courses_enrolled'], 2)

    def test_user_list_get_courses_enrolled(self):
        test_uri = self.users_base_uri
        # create a 2 new users
        users = UserFactory.create_batch(2)

        # create course enrollments
        CourseEnrollmentFactory.create(user=users[1], course_id=self.course.id)
        CourseEnrollmentFactory.create(user=users[1], course_id=self.course2.id)

        # fetch user 1
        response = self.do_get('{}?ids={}'.format(test_uri, users[0].id))
        self.assertEqual(response.status_code, 200)
        self.assertEqual(len(response.data['results']), 1)
        self.assertEqual(response.data['results'][0]['courses_enrolled'], 0)

        # fetch user 2
        response = self.do_get('{}?ids={}'.format(test_uri, users[1].id))
        self.assertEqual(response.status_code, 200)
        self.assertEqual(len(response.data['results']), 1)
        self.assertEqual(response.data['results'][0]['courses_enrolled'], 2)

    def test_user_list_get_roles(self):
        test_uri = self.users_base_uri
        # create a 3 new users
        users = UserFactory.create_batch(2)
        for idx, user in enumerate(users):
            if idx > 0:
                allow_access(self.course, user, 'staff')
            else:
                allow_access(self.course, user, 'instructor')
                allow_access(self.course, user, 'observer')

        # fetch users
        user_ids = ','.join([str(user.id) for user in users])
        response = self.do_get('{}?ids={}'.format(test_uri, user_ids))
        self.assertEqual(response.status_code, 200)
        self.assertEqual(len(response.data['results']), 2)
        self.assertEqual(len(response.data['results'][0]['roles']), 2)
        self.assertItemsEqual(response.data['results'][0]['roles'], [u'instructor', u'observer'])
        self.assertEqual(len(response.data['results'][1]['roles']), 1)
        self.assertItemsEqual(response.data['results'][1]['roles'], [u'staff'])

    def test_user_list_get_with_has_organization_filter(self):
        test_uri = self.users_base_uri
        users = []
        # create a 7 new users
        for i in xrange(1, 8):
            data = {
                'email': 'test_orgfilter{}@example.com'.format(i),
                'username': 'test_user_orgfilter{}'.format(i),
                'password': self.test_password,
                'first_name': 'John{}'.format(i),
                'last_name': 'Doe{}'.format(i)
            }

            response = self.do_post(test_uri, data)
            self.assertEqual(response.status_code, 201)
            users.append(response.data['id'])

        # create organizations and add users to them
        total_orgs = 4
        for i in xrange(1, total_orgs):
            data = {
                'name': '{} {}'.format('Org', i),
                'display_name': '{} {}'.format('Org display name', i),
                'users': users[:i]
            }
            response = self.do_post(self.org_base_uri, data)
            self.assertEqual(response.status_code, 201)

        # fetch users without any organization association
        response = self.do_get('{}?has_organizations=true'.format(test_uri))
        self.assertEqual(response.status_code, 200)
        self.assertEqual(len(response.data['results']), 3)
        self.assertIsNotNone(response.data['results'][0]['is_active'])

        response = self.do_get('{}?has_organizations=false'.format(test_uri))
        self.assertEqual(response.status_code, 200)
        self.assertGreaterEqual(len(response.data['results']), 4)

    def test_user_list_get_with_organizations_filter(self):
        test_uri = self.users_base_uri
        # create a 8 new users
        users = UserFactory.create_batch(8)

        # create organization and add 4 users to it
        organizations = []
        for i in xrange(2):
            organization = Organization.objects.create(
                name='Test Organization{}'.format(i),
                display_name='Test Org Display Name{}'.format(i),
            )
            organizations.append(organization)

        organizations[0].users.add(*users)
        organizations[1].users.add(*users[:4])

        # fetch users for organization 1
        response = self.do_get('{}?organizations={}'.format(test_uri, organizations[1].id))
        self.assertEqual(response.status_code, 200)
        self.assertEqual(len(response.data['results']), 4)
        self.assertIsNotNone(response.data['results'][0]['is_active'])

        # fetch users in multiple organization
        organization_ids = ','.join([str(organization.id) for organization in organizations])
        response = self.do_get('{}?organizations={}'.format(test_uri, organization_ids))
        self.assertEqual(response.status_code, 200)
        self.assertEqual(len(response.data['results']), 8)
        self.assertIsNotNone(response.data['results'][0]['is_active'])

    def test_user_list_get_with_course_enrollment_filter(self):
        test_uri = self.users_base_uri
        # create a 8 new users
        users = UserFactory.create_batch(8)

        # create course enrollments
        for user in users[:4]:
            CourseEnrollmentFactory.create(user=user, course_id=self.course.id)

        for user in users:
            CourseEnrollmentFactory.create(user=user, course_id=self.course2.id)

        # fetch users enrolled in course 1
        response = self.do_get('{}?courses={}'.format(test_uri, self.course.id))
        self.assertEqual(response.status_code, 200)
        self.assertEqual(len(response.data['results']), 4)
        self.assertIsNotNone(response.data['results'][0]['is_active'])

        # fetch users enrolled in course 1 and 2
        response = self.do_get('{}?courses={},{}'.format(test_uri, self.course.id, self.course2.id))
        self.assertEqual(response.status_code, 200)
        self.assertEqual(len(response.data['results']), 8)
        self.assertIsNotNone(response.data['results'][0]['is_active'])

    def test_user_list_get_with_name_filter(self):
        test_uri = self.users_base_uri
        # create a 8 new users
        users = UserFactory.create_batch(2)
        users.append(UserFactory.create_batch(2, first_name="John", last_name="Doe"))

        # fetch users by name
        response = self.do_get('{}?name=John Doe'.format(test_uri))
        self.assertEqual(response.status_code, 200)
        self.assertEqual(len(response.data['results']), 2)
        self.assertEqual(response.data['results'][0]['first_name'], 'John')
        self.assertEqual(response.data['results'][0]['last_name'], 'Doe')

    def test_user_list_post(self):
        test_uri = self.users_base_uri
        local_username = self.test_username + str(randint(11, 99))
        data = {'email': self.test_email, 'username': local_username, 'password':
                self.test_password, 'first_name': self.test_first_name, 'last_name': self.test_last_name}
        response = self.do_post(test_uri, data)
        self.assertEqual(response.status_code, 201)
        self.assertGreater(response.data['id'], 0)
        confirm_uri = test_uri + '/' + str(response.data['id'])
        self.assertIn(confirm_uri, response.data['uri'])
        self.assertEqual(response.data['email'], self.test_email)
        self.assertEqual(response.data['username'], local_username)
        self.assertEqual(response.data['first_name'], self.test_first_name)
        self.assertEqual(response.data['last_name'], self.test_last_name)
        self.assertIsNotNone(response.data['created'])

    def test_user_list_post_inactive(self):
        test_uri = self.users_base_uri
        local_username = self.test_username + str(randint(11, 99))
        data = {
            'email': self.test_email, 'username': local_username, 'password': self.test_password,
            'first_name': self.test_first_name, 'last_name': self.test_last_name, 'is_active': False}
        response = self.do_post(test_uri, data)
        self.assertEqual(response.status_code, 201)
        self.assertEqual(response.data['is_active'], False)

    def test_user_list_post_duplicate(self):
        test_uri = self.users_base_uri
        local_username = self.test_username + str(randint(11, 99))

        def post_duplicate_and_assert_409(email, username):
            """
            Posts user data with and asserts that return status code was 409 CONFLICT
            """
            data = {'email': email, 'username': username, 'password': self.test_password}
            expected_message = "Username '{username}' or email '{email}' already exists".format(
                username=username, email=email
            )
            response = self.do_post(test_uri, data)
            self.assertEqual(response.status_code, 409)
            self.assertEqual(response.data['message'], expected_message)
            self.assertEqual(response.data['field_conflict'], 'username or email')

        data = {'email': self.test_email, 'username': local_username, 'password':
                self.test_password, 'first_name': self.test_first_name, 'last_name': self.test_last_name}
        response = self.do_post(test_uri, data)
        self.assertEqual(response.status_code, 201)

        with transaction.atomic():
            # try creating a user with same email and username
            post_duplicate_and_assert_409(self.test_email, local_username)

        with transaction.atomic():
            # try creating a user with same username but different email address
            post_duplicate_and_assert_409(str(uuid.uuid4()) + '@test.org', local_username)

    @mock.patch.dict("student.models.settings.FEATURES", {"ENABLE_DISCUSSION_EMAIL_DIGEST": True})
    def test_user_list_post_discussion_digest_email(self):
        test_uri = self.users_base_uri
        local_username = self.test_username + str(randint(11, 99))
        data = {'email': self.test_email, 'username': local_username, 'password':
                self.test_password, 'first_name': self.test_first_name, 'last_name': self.test_last_name}
        response = self.do_post(test_uri, data)
        self.assertEqual(response.status_code, 201)
        self.assertGreater(response.data['id'], 0)
        user = User.objects.get(id=response.data['id'])
        self.assertIsNotNone(UserPreference.get_value(user, NOTIFICATION_PREF_KEY))

    def test_user_detail_get(self):
        test_uri = self.users_base_uri
        local_username = self.test_username + str(randint(11, 99))
        data = {'email': self.test_email, 'username': local_username, 'password':
                self.test_password, 'first_name': self.test_first_name, 'last_name': self.test_last_name}
        response = self.do_post(test_uri, data)
        test_uri = test_uri + '/' + str(response.data['id'])
        response = self.do_get(test_uri)
        self.assertEqual(response.status_code, 200)
        self.assertGreater(response.data['id'], 0)
        self.assertIn(test_uri, response.data['uri'])
        self.assertEqual(response.data['email'], self.test_email)
        self.assertEqual(response.data['username'], local_username)
        self.assertEqual(response.data['first_name'], self.test_first_name)
        self.assertEqual(response.data['last_name'], self.test_last_name)
        self.assertEqual(response.data['is_active'], True)
        self.assertIsNone(response.data['last_login'])
        self.assertEqual(len(response.data['resources']), 2)

    def test_user_detail_get_undefined(self):
        test_uri = '{}/123456789'.format(self.users_base_uri)
        response = self.do_get(test_uri)
        self.assertEqual(response.status_code, 404)

    def test_user_detail_post(self):
        test_uri = self.users_base_uri
        local_username = self.test_username + str(randint(11, 99))
        data = {'email': self.test_email,
                'username': local_username, 'password': self.test_password,
                'first_name': self.test_first_name, 'last_name': self.test_last_name}
        response = self.do_post(test_uri, data)
        self.assertEqual(response.status_code, 201)
        test_uri = test_uri + '/' + str(response.data['id'])
        auth_data = {'username': local_username, 'password': self.test_password}
        self.do_post(self.sessions_base_uri, auth_data)
        self.assertEqual(response.status_code, 201)
        data = {'is_active': False, 'is_staff': True}
        response = self.do_post(test_uri, data)
        self.assertEqual(response.status_code, 200)
        self.assertEqual(response.data['is_active'], False)
        self.assertEqual(response.data['is_staff'], True)
        response = self.do_get(test_uri)
        self.assertEqual(response.status_code, 200)
        self.assertEqual(response.data['email'], self.test_email)
        self.assertEqual(response.data['username'], local_username)
        self.assertEqual(response.data['first_name'], self.test_first_name)
        self.assertEqual(response.data['last_name'], self.test_last_name)
        self.assertEqual(response.data['full_name'], '{} {}'.format(self.test_first_name, self.test_last_name))
        self.assertEqual(response.data['is_active'], False)
        self.assertIsNotNone(response.data['created'])

    def test_user_detail_invalid_email(self):
        test_uri = '{}/{}'.format(self.users_base_uri, self.user.id)
        data = {
            'email': 'fail'
        }
        response = self.do_post(test_uri, data)
        self.assertEqual(response.status_code, 400)
        self.assertIn('Invalid email address', response.content)

    def test_user_detail_duplicate_email(self):
        user2 = UserFactory()
        test_uri = '{}/{}'.format(self.users_base_uri, self.user.id)
        test_uri2 = '{}/{}'.format(self.users_base_uri, user2.id)
        data = {
            'email': self.test_email
        }
        response = self.do_post(test_uri, data)
        self.assertEqual(response.status_code, 200)
        response = self.do_post(test_uri2, data)
        self.assertEqual(response.status_code, 400)
        self.assertIn('A user with that email address already exists.', response.content)

    def test_user_detail_email_updated(self):
        test_uri = '{}/{}'.format(self.users_base_uri, self.user.id)
        new_email = 'test@example.com'
        data = {
            'email': new_email
        }
        self.assertNotEqual(self.user.email, new_email)
        response = self.do_post(test_uri, data)
        self.assertEqual(response.status_code, 200)
        self.user = User.objects.get(id=self.user.id)
        self.assertEqual(self.user.email, new_email)

    def test_user_detail_post_duplicate_username(self):
        """
        Create two users, then pass the same first username in request in order to update username of second user.
        Must return bad request against username, Already exist!
        """
        lst_username = []
        test_uri = self.users_base_uri
        for i in xrange(2):
            local_username = self.test_username + str(i)
            lst_username.append(local_username)
            data = {
                'email': self.test_email, 'username': local_username, 'password': self.test_password,
                'first_name': self.test_first_name, 'last_name': self.test_last_name, 'city': self.test_city,
                'country': 'PK', 'level_of_education': 'b', 'year_of_birth': '2000', "gender": 'male',
                "title": 'Software developer'
            }
            response = self.do_post(test_uri, data)
            self.assertEqual(response.status_code, 201)

        data["username"] = lst_username[0]

        test_uri = test_uri + '/' + str(response.data['id'])
        response = self.do_post(test_uri, data)
        self.assertEqual(response.status_code, 409)

        # Pass an invalid username in order to update username.
        # Must return bad request against. invalid username!

        data["username"] = '@'
        response = self.do_post(test_uri, data)
        message = _(
            'Username should only consist of A-Z and 0-9, with no spaces.')
        self.assertEqual(response.status_code, 400)
        self.assertEqual(response.data['message'], message)

    def test_user_detail_post_invalid_password(self):
        test_uri = self.users_base_uri
        local_username = self.test_username + str(randint(11, 99))
        data = {'email': self.test_email,
                'username': local_username, 'password': self.test_password,
                'first_name': self.test_first_name, 'last_name': self.test_last_name}
        response = self.do_post(test_uri, data)
        self.assertEqual(response.status_code, 201)
        test_uri = test_uri + '/' + str(response.data['id'])
        data = {'password': 'x'}
        response = self.do_post(test_uri, data)
        self.assertEqual(response.status_code, 400)

    def test_user_detail_post_user_profile_added_updated(self):
        """
        Create a user, then add the user profile
        Must be added
        """
        test_uri = self.users_base_uri
        local_username = self.test_username + str(randint(11, 99))
        data = {
            'email': self.test_email, 'username': local_username, 'password': self.test_password,
            'first_name': self.test_first_name, 'last_name': self.test_last_name, 'city': self.test_city,
            'country': 'PK', 'level_of_education': 'b', 'year_of_birth': '2000',
            'gender': 'male', 'title': 'Software Engineer', 'avatar_url': 'http://example.com/avatar.png'
        }
        response = self.do_post(test_uri, data)
        self.assertEqual(response.status_code, 201)
        test_uri = test_uri + '/' + str(response.data['id'])
        response = self.do_get(test_uri)
        self.is_user_profile_created_updated(response, data)

        # Testing profile updating scenario.
        # Must be updated

        data['first_name'] = "First Name"
        data['last_name'] = "Surname"
        response = self.do_post(test_uri, data)
        self.assertEqual(response.status_code, 200)
        response = self.do_get(test_uri)
        self.is_user_profile_created_updated(response, data)

        data["country"] = "US"
        data["year_of_birth"] = "1990"
        data["title"] = ""
        response = self.do_post(test_uri, data)
        self.assertEqual(response.status_code, 200)
        response = self.do_get(test_uri)
        self.is_user_profile_created_updated(response, data)

    def test_user_detail_post_profile_added_invalid_year(self):
        """
        Create a user, then add the user profile with invalid year of birth
        Profile Must be added with year_of_birth will be none
        and avatar_url None
        """
        test_uri = self.users_base_uri
        local_username = self.test_username + str(randint(11, 99))
        data = {
            'email': self.test_email, 'username': local_username, 'password': self.test_password,
            'first_name': self.test_first_name, 'last_name': self.test_last_name, 'city': self.test_city,
            'country': 'PK', 'level_of_education': 'b', 'year_of_birth': 'abcd',
            'gender': 'male', 'title': 'Software Engineer', 'avatar_url': None
        }
        response = self.do_post(test_uri, data)
        self.assertEqual(response.status_code, 201)
        test_uri_1 = test_uri + '/' + str(response.data['id'])
        response = self.do_get(test_uri_1)
        data["year_of_birth"] = 'None'
        self.is_user_profile_created_updated(response, data)

    def test_user_detail_post_invalid_user(self):
        test_uri = '{}/123124124'.format(self.users_base_uri)
        data = {'is_active': False}
        response = self.do_post(test_uri, data)
        self.assertEqual(response.status_code, 404)

    def test_user_groups_list_post(self):
        test_uri = self.groups_base_uri
        data = {'name': 'Alpha Group', 'type': 'test'}
        response = self.do_post(test_uri, data)
        group_id = response.data['id']
        test_uri = self.users_base_uri
        local_username = self.test_username + str(randint(11, 99))
        data = {'email': self.test_email, 'username': local_username, 'password':
                self.test_password, 'first_name': self.test_first_name, 'last_name': self.test_last_name}
        response = self.do_post(test_uri, data)
        user_id = response.data['id']
        test_uri = test_uri + '/' + str(response.data['id'])
        response = self.do_get(test_uri)
        test_uri += '/groups'
        data = {'group_id': group_id}
        response = self.do_post(test_uri, data)
        self.assertEqual(response.status_code, 201)
        self.assertGreater(len(response.data['uri']), 0)
        confirm_uri = test_uri + '/' + str(group_id)
        self.assertIn(confirm_uri, response.data['uri'])
        self.assertEqual(response.data['group_id'], str(group_id))
        self.assertEqual(response.data['user_id'], str(user_id))

    def test_user_groups_list_post_duplicate(self):
        test_uri = self.groups_base_uri
        data = {'name': 'Alpha Group', 'type': 'test'}
        response = self.do_post(test_uri, data)
        group_id = response.data['id']
        test_uri = self.users_base_uri
        local_username = self.test_username + str(randint(11, 99))
        data = {'email': self.test_email, 'username': local_username, 'password':
                self.test_password, 'first_name': self.test_first_name, 'last_name': self.test_last_name}
        response = self.do_post(test_uri, data)
        test_uri = test_uri + '/' + str(response.data['id'])
        response = self.do_get(test_uri)
        test_uri = test_uri + '/groups'
        data = {'group_id': group_id}
        response = self.do_post(test_uri, data)
        self.assertEqual(response.status_code, 201)
        response = self.do_post(test_uri, data)
        self.assertEqual(response.status_code, 409)

    def test_user_groups_list_post_invalid_user(self):
        test_uri = self.groups_base_uri
        data = {'name': 'Alpha Group', 'type': 'test'}
        response = self.do_post(test_uri, data)
        group_id = response.data['id']
        test_uri = '{}/897698769/groups'.format(self.users_base_uri)
        data = {'group_id': group_id}
        response = self.do_post(test_uri, data)
        self.assertEqual(response.status_code, 404)

    def test_user_groups_list_get(self):
        test_uri = self.groups_base_uri
        group_name = 'Alpha Group'
        data = {'name': group_name, 'type': 'test'}
        response = self.do_post(test_uri, data)
        group_id = response.data['id']
        test_uri = self.users_base_uri
        local_username = self.test_username + str(randint(11, 99))
        data = {
            'email': self.test_email, 'username': local_username, 'password': self.test_password,
            'first_name': self.test_first_name, 'last_name': self.test_last_name, 'title': 'The King'
        }
        response = self.do_post(test_uri, data)
        test_uri = test_uri + '/' + str(response.data['id'])
        response = self.do_get(test_uri)
        test_uri = test_uri + '/groups'
        data = {'group_id': group_id}
        response = self.do_post(test_uri, data)
        self.assertEqual(response.status_code, 201)
        response = self.do_get(test_uri)
        self.assertEqual(response.status_code, 200)
        self.assertGreater(len(response.data['groups']), 0)
        self.assertEqual(response.data['groups'][0]['id'], group_id)
        self.assertEqual(response.data['groups'][0]['name'], str(group_name))

    def test_user_groups_list_get_with_query_params(self):  # pylint: disable=R0915
        test_uri = self.users_base_uri
        local_username = self.test_username + str(randint(11, 99))
        data = {
            'email': self.test_email, 'username': local_username, 'password': self.test_password,
            'first_name': self.test_first_name, 'last_name': self.test_last_name
        }
        response = self.do_post(test_uri, data)
        user_id = response.data['id']
        test_uri = '{}/{}'.format(test_uri, str(user_id))
        fail_user_id_group_uri = '{}/{}/groups'.format(self.users_base_uri, '22')

        group_url = self.groups_base_uri
        group_name = 'Alpha Group'
        group_xblock_id = 'location:GroupTester+TG101+1+group-project+079879fdabae47f6848f38a58f41f2c7'
        group_test_value = 'values 2'
        group_data = {
            'xblock_id': group_xblock_id,
            'key2': group_test_value
        }
        data = {'name': group_name, 'type': 'Engineer', 'data': group_data}
        response = self.do_post(group_url, data)
        group_id = response.data['id']
        user_groups_uri = '{}/groups'.format(test_uri)
        data = {'group_id': group_id}
        response = self.do_post(user_groups_uri, data)
        self.assertEqual(response.status_code, 201)

        group_name = 'Beta Group'
        data = {'name': group_name, 'type': 'Architect'}
        response = self.do_post(group_url, data)
        group_id = response.data['id']
        data = {'group_id': group_id}
        response = self.do_post(user_groups_uri, data)
        self.assertEqual(response.status_code, 201)

        course_id = unicode(self.course.id)
        response = self.do_post('{}/{}/courses/'.format(group_url, group_id), {'course_id': course_id})
        self.assertEqual(response.status_code, 201)

        response = self.do_get(fail_user_id_group_uri)
        self.assertEqual(response.status_code, 404)

        response = self.do_get(user_groups_uri)
        self.assertEqual(response.status_code, 200)
        self.assertEqual(len(response.data['groups']), 2)

        group_type_uri = '{}?type={}'.format(user_groups_uri, 'Engineer')
        response = self.do_get(group_type_uri)
        self.assertEqual(response.status_code, 200)
        self.assertEqual(len(response.data['groups']), 1)

        course = {'course': course_id}
        group_type_uri = '{}?{}'.format(user_groups_uri, urlencode(course))
        response = self.do_get(group_type_uri)
        self.assertEqual(response.status_code, 200)
        self.assertEqual(len(response.data['groups']), 1)
        self.assertEqual(response.data['groups'][0]['id'], group_id)

        group_data_filters = {
            'data__xblock_id': group_xblock_id,
            'data__key2': group_test_value
        }
        group_type_uri = '{}?{}'.format(user_groups_uri, urlencode(group_data_filters))
        response = self.do_get(group_type_uri)
        self.assertEqual(response.status_code, 200)
        self.assertEqual(len(response.data['groups']), 1)

        group_type_uri = '{}?{}'.format(user_groups_uri, urlencode({'data__key2': group_test_value}))
        response = self.do_get(group_type_uri)
        self.assertEqual(response.status_code, 200)
        self.assertEqual(len(response.data['groups']), 1)

        group_type_uri = '{}?{}'.format(user_groups_uri, urlencode({'data__xblock_id': 'invalid_value',
                                                                    'data__key2': group_test_value}))
        response = self.do_get(group_type_uri)
        self.assertEqual(response.status_code, 200)
        self.assertEqual(len(response.data['groups']), 0)

        group_type_uri = '{}?{}'.format(user_groups_uri, urlencode({'data__key2': 'invalid_value'}))
        response = self.do_get(group_type_uri)
        self.assertEqual(response.status_code, 200)
        self.assertEqual(len(response.data['groups']), 0)

        error_type_uri = '{}?type={}'.format(user_groups_uri, 'error_type')
        response = self.do_get(error_type_uri)
        self.assertEqual(response.status_code, 200)
        self.assertEqual(len(response.data['groups']), 0)

    def test_user_groups_list_get_invalid_user(self):
        test_uri = '{}/123124/groups'.format(self.users_base_uri)
        response = self.do_get(test_uri)
        self.assertEqual(response.status_code, 404)

    def test_user_groups_detail_get(self):
        test_uri = self.groups_base_uri
        data = {'name': 'Alpha Group', 'type': 'test'}
        response = self.do_post(test_uri, data)
        group_id = response.data['id']
        test_uri = self.users_base_uri
        local_username = self.test_username + str(randint(11, 99))
        data = {'email': self.test_email, 'username': local_username, 'password':
                self.test_password, 'first_name': self.test_first_name, 'last_name': self.test_last_name}
        response = self.do_post(test_uri, data)
        user_id = response.data['id']
        test_uri = test_uri + '/' + str(response.data['id']) + '/groups'
        data = {'group_id': group_id}
        response = self.do_post(test_uri, data)
        test_uri = test_uri + '/' + str(group_id)
        response = self.do_get(test_uri)
        self.assertEqual(response.status_code, 200)
        self.assertGreater(len(response.data['uri']), 0)
        self.assertIn(test_uri, response.data['uri'])
        self.assertEqual(response.data['group_id'], group_id)
        self.assertEqual(response.data['user_id'], user_id)

    def test_user_groups_detail_delete(self):
        test_uri = self.groups_base_uri
        data = {'name': 'Alpha Group', 'type': 'test'}
        response = self.do_post(test_uri, data)
        group_id = response.data['id']
        test_uri = self.users_base_uri
        local_username = self.test_username + str(randint(11, 99))
        data = {'email': self.test_email, 'username': local_username, 'password':
                self.test_password, 'first_name': self.test_first_name, 'last_name': self.test_last_name}
        response = self.do_post(test_uri, data)
        test_uri = test_uri + '/' + str(response.data['id']) + '/groups'
        data = {'group_id': group_id}
        response = self.do_post(test_uri, data)
        test_uri = test_uri + '/' + str(group_id)
        response = self.do_delete(test_uri)
        self.assertEqual(response.status_code, 204)
        response = self.do_get(test_uri)
        self.assertEqual(response.status_code, 404)
        response = self.do_delete(
            test_uri)  # Relationship no longer exists, should get a 204 all the same
        self.assertEqual(response.status_code, 204)
        response = self.do_get(test_uri)
        self.assertEqual(response.status_code, 404)

    def test_user_groups_detail_get_invalid_user(self):
        test_uri = '{}/123124/groups/12321'.format(self.users_base_uri)
        response = self.do_get(test_uri)
        self.assertEqual(response.status_code, 404)

    def test_user_groups_detail_get_undefined(self):
        test_uri = self.groups_base_uri
        data = {'name': 'Alpha Group', 'type': 'test'}
        response = self.do_post(test_uri, data)
        group_id = response.data['id']
        test_uri = self.users_base_uri
        local_username = self.test_username + str(randint(11, 99))
        data = {'email': self.test_email, 'username': local_username, 'password':
                self.test_password, 'first_name': self.test_first_name, 'last_name': self.test_last_name}
        response = self.do_post(test_uri, data)
        user_id = response.data['id']
        test_uri = '{}/{}/groups/{}'.format(self.users_base_uri, user_id, group_id)
        response = self.do_get(test_uri)
        self.assertEqual(response.status_code, 404)

    def test_user_courses_list_post(self):
        test_uri = self.users_base_uri
        local_username = self.test_username + str(randint(11, 99))
        data = {'email': self.test_email, 'username': local_username, 'password':
                self.test_password, 'first_name': self.test_first_name, 'last_name': self.test_last_name}
        response = self.do_post(test_uri, data)
        user_id = response.data['id']
        test_uri = '{}/{}/courses'.format(test_uri, str(user_id))
        data = {'course_id': unicode(self.course.id)}
        response = self.do_post(test_uri, data)
        self.assertEqual(response.status_code, 201)
        confirm_uri = test_uri + '/' + unicode(self.course.id)
        self.assertIn(confirm_uri, response.data['uri'])
        self.assertEqual(response.data['id'], unicode(self.course.id))
        self.assertTrue(response.data['is_active'])

    def test_user_courses_list_post_duplicate(self):
        # creating user
        test_uri = self.users_base_uri
        local_username = self.test_username + str(randint(11, 99))
        data = {'email': self.test_email, 'username': local_username, 'password':
                self.test_password, 'first_name': self.test_first_name, 'last_name': self.test_last_name}
        response = self.do_post(test_uri, data)
        user_id = response.data['id']

        # adding it to a cohort
        test_uri = '{}/{}/courses'.format(test_uri, str(user_id))
        data = {'course_id': unicode(self.course.id)}
        response = self.do_post(test_uri, data)
        self.assertEqual(response.status_code, 201)

        # and trying to add it second time
        response = self.do_post(test_uri, data)
        self.assertEqual(response.status_code, 409)
        self.assertIn("already added to cohort", response.data['message'])

    def test_user_courses_list_post_undefined_user(self):
        course = CourseFactory.create(org='TUCLPUU', run='TUCLPUU1')
        test_uri = self.users_base_uri
        user_id = '234234'
        test_uri = '{}/{}/courses'.format(test_uri, str(user_id))
        data = {'course_id': unicode(course.id)}
        response = self.do_post(test_uri, data)
        self.assertEqual(response.status_code, 404)

    def test_user_courses_list_post_undefined_course(self):
        test_uri = self.users_base_uri
        local_username = self.test_username + str(randint(11, 99))
        data = {'email': self.test_email, 'username': local_username, 'password':
                self.test_password, 'first_name': self.test_first_name, 'last_name': self.test_last_name}
        response = self.do_post(test_uri, data)
        user_id = response.data['id']
        test_uri = '{}/{}/courses'.format(test_uri, str(user_id))
        data = {'course_id': '234asdfapsdf/2sdfs/sdf'}
        response = self.do_post(test_uri, data)
        self.assertEqual(response.status_code, 404)
        data = {'course_id': 'really-invalid-course-id-oh-boy-watch-out'}
        response = self.do_post(test_uri, data)
        self.assertEqual(response.status_code, 404)

    @override_settings(DATABASES=get_non_atomic_database_settings())
    def test_user_courses_list_get(self):
        test_uri = self.users_base_uri
        local_username = self.test_username + str(randint(11, 99))
        data = {'email': self.test_email, 'username': local_username, 'password':
                self.test_password, 'first_name': self.test_first_name, 'last_name': self.test_last_name}
        response = self.do_post(test_uri, data)
        user_id = response.data['id']
        test_uri = '{}/{}/courses'.format(test_uri, str(user_id))

        data = {'course_id': unicode(self.course.id)}
        response = self.do_post(test_uri, data)
        self.assertEqual(response.status_code, 201)

        course_with_out_date_values = CourseFactory.create(org='TUCLG', run='TUCLG1')
        data = {'course_id': unicode(course_with_out_date_values.id)}
        response = self.do_post(test_uri, data)
        self.assertEqual(response.status_code, 201)

        response = self.do_get(test_uri)
        self.assertEqual(response.status_code, 200)
        confirm_uri = test_uri + '/' + unicode(course_with_out_date_values.id)
        self.assertIn(confirm_uri, response.data[0]['uri'])
        self.assertEqual(response.data[0]['id'], unicode(course_with_out_date_values.id))
        self.assertTrue(response.data[0]['is_active'])
        self.assertEqual(response.data[0]['name'], course_with_out_date_values.display_name)
        self.assertEqual(response.data[0]['start'], course_with_out_date_values.start)
        self.assertEqual(response.data[0]['end'], course_with_out_date_values.end)
        self.assertEqual(
            datetime.strftime(response.data[1]['start'], '%Y-%m-%d %H:%M:%S'),
            datetime.strftime(self.course.start, '%Y-%m-%d %H:%M:%S')
        )
        self.assertEqual(
            datetime.strftime(response.data[1]['end'], '%Y-%m-%d %H:%M:%S'),
            datetime.strftime(self.course.end, '%Y-%m-%d %H:%M:%S')
        )

    def test_user_courses_list_get_undefined_user(self):
        test_uri = '{}/2134234/courses'.format(self.users_base_uri)
        response = self.do_get(test_uri)
        self.assertEqual(response.status_code, 404)

    def test_user_courses_detail_post_position_course_as_descriptor(self):
        course = CourseFactory.create(org='TUCDPPCAD', run='TUCDPPCAD1')
        test_data = '<html>{}</html>'.format(str(uuid.uuid4()))
        chapter1 = ItemFactory.create(  # pylint: disable=W0612
            category="chapter",
            parent_location=course.location,
            data=test_data,
            display_name="Chapter 1"
        )
        chapter2 = ItemFactory.create(  # pylint: disable=W0612
            category="chapter",
            parent_location=course.location,
            data=test_data,
            display_name="Chapter 2"
        )
        chapter3 = ItemFactory.create(
            category="chapter",
            parent_location=course.location,
            data=test_data,
            display_name="Chapter 3"
        )
        sequential1 = ItemFactory.create(  # pylint: disable=W0612
            category="sequential",
            parent_location=chapter3.location,
            data=test_data,
            display_name="Sequential 1"
        )
        sequential2 = ItemFactory.create(
            category="sequential",
            parent_location=chapter3.location,
            data=test_data,
            display_name="Sequential 2"
        )
        vertical1 = ItemFactory.create(  # pylint: disable=W0612
            category="vertical",
            parent_location=sequential2.location,
            data=test_data,
            display_name="Vertical 1"
        )
        vertical2 = ItemFactory.create(  # pylint: disable=W0612
            category="vertical",
            parent_location=sequential2.location,
            data=test_data,
            display_name="Vertical 2"
        )
        vertical3 = ItemFactory.create(
            category="vertical",
            parent_location=sequential2.location,
            data=test_data,
            display_name="Vertical 3"
        )

        test_uri = self.users_base_uri
        local_username = self.test_username + str(randint(11, 99))
        data = {'email': self.test_email, 'username': local_username, 'password':
                self.test_password, 'first_name': self.test_first_name, 'last_name': self.test_last_name}
        response = self.do_post(test_uri, data)
        user_id = response.data['id']
        test_uri = test_uri + '/' + str(user_id) + '/courses'
        data = {'course_id': unicode(course.id)}
        response = self.do_post(test_uri, data)
        test_uri = test_uri + '/' + unicode(course.id)
        self.assertEqual(response.status_code, 201)

        position_data = {
            'positions': [
                {
                    'parent_content_id': unicode(course.id),
                    'child_content_id': str(chapter3.location)
                },
                {
                    'parent_content_id': unicode(chapter3.scope_ids.usage_id),
                    'child_content_id': str(sequential2.location)
                },
                {
                    'parent_content_id': unicode(sequential2.scope_ids.usage_id),
                    'child_content_id': str(vertical3.location)
                }
            ]
        }
        response = self.do_post(test_uri, data=position_data)
        self.assertEqual(response.data['positions'][0], unicode(chapter3.scope_ids.usage_id))
        self.assertEqual(response.data['positions'][1], unicode(sequential2.scope_ids.usage_id))
        self.assertEqual(response.data['positions'][2], unicode(vertical3.scope_ids.usage_id))

        response = self.do_get(response.data['uri'])
        self.assertEqual(response.data['position_tree']['chapter']['id'], unicode(chapter3.scope_ids.usage_id))
        self.assertEqual(response.data['position_tree']['sequential']['id'], unicode(sequential2.scope_ids.usage_id))
        self.assertEqual(response.data['position_tree']['vertical']['id'], unicode(vertical3.scope_ids.usage_id))

    def test_user_courses_detail_post_invalid_course(self):
        test_uri = '{}/{}/courses/{}'.format(self.users_base_uri, self.user.id, self.test_bogus_course_id)
        response = self.do_post(test_uri, data={})
        self.assertEqual(response.status_code, 404)

    def test_user_courses_detail_post_position_invalid_user(self):
        course = CourseFactory.create(org='TUCDPPIU', run='TUCDPPIU1')
        test_data = '<html>{}</html>'.format(str(uuid.uuid4()))
        chapter1 = ItemFactory.create(
            category="chapter",
            parent_location=course.location,
            data=test_data,
            display_name="Chapter 1"
        )
        user_id = 2342334
        course_id = 'asd/fa/9sd8fasdf'
        test_uri = '{}/{}/courses/{}'.format(self.users_base_uri, user_id, course_id)
        position_data = {
            'positions': [
                {
                    'parent_content_id': course_id,
                    'child_content_id': str(chapter1.location)

                }
            ]
        }
        response = self.do_post(test_uri, data=position_data)
        self.assertEqual(response.status_code, 404)

    def test_user_courses_detail_post_position_course_as_content(self):
        course = CourseFactory.create(org='TUCDPPCAS', run='TUCDPPCAS1')
        test_data = '<html>{}</html>'.format(str(uuid.uuid4()))
        chapter1 = ItemFactory.create(
            category="chapter",
            parent_location=course.location,
            data=test_data,
            display_name="Chapter 1"
        )
        test_uri = self.users_base_uri
        local_username = self.test_username + str(randint(11, 99))
        data = {'email': self.test_email, 'username': local_username, 'password':
                self.test_password, 'first_name': self.test_first_name, 'last_name': self.test_last_name}
        response = self.do_post(test_uri, data)
        user_id = response.data['id']
        test_uri = test_uri + '/' + str(user_id) + '/courses'
        data = {'course_id': unicode(course.id)}
        response = self.do_post(test_uri, data)
        test_uri = test_uri + '/' + str(course.id)
        self.assertEqual(response.status_code, 201)
        position_data = {
            'positions': [
                {
                    'parent_content_id': str(course.location),
                    'child_content_id': str(chapter1.location)

                }
            ]
        }
        response = self.do_post(test_uri, data=position_data)
        self.assertEqual(response.data['positions'][0], unicode(chapter1.scope_ids.usage_id))

    def test_user_courses_detail_post_position_invalid_course(self):
        test_uri = '{}/{}/courses'.format(self.users_base_uri, self.user.id)
        data = {'course_id': unicode(self.course.id)}
        response = self.do_post(test_uri, data)
        test_uri = test_uri + '/' + unicode(self.course.id)
        self.assertEqual(response.status_code, 201)
        position_data = {
            'positions': [
                {
                    'parent_content_id': self.test_bogus_course_id,
                    'child_content_id': self.test_bogus_content_id
                }
            ]
        }
        response = self.do_post(test_uri, data=position_data)
        self.assertEqual(response.status_code, 400)

    def test_user_courses_detail_get(self):
        course = CourseFactory.create(
            display_name="UserCoursesDetailTestCourse",
            start=self.course_start_date,
            end=self.course_end_date,
            org='TUCDG',
            run='TUCDG1'
        )
        test_data = '<html>{}</html>'.format(str(uuid.uuid4()))
        chapter1 = ItemFactory.create(
            category="chapter",
            parent_location=course.location,
            data=test_data,
            display_name="Overview"
        )
        test_uri = self.users_base_uri
        local_username = self.test_username + str(randint(11, 99))
        data = {'email': self.test_email, 'username': local_username, 'password':
                self.test_password, 'first_name': self.test_first_name, 'last_name': self.test_last_name}
        response = self.do_post(test_uri, data)
        user_id = response.data['id']
        test_uri = test_uri + '/' + str(user_id) + '/courses'
        data = {'course_id': unicode(course.id)}
        response = self.do_post(test_uri, data)
        test_uri = test_uri + '/' + unicode(course.id)
        self.assertEqual(response.status_code, 201)
        response = self.do_get(test_uri)
        self.assertEqual(response.status_code, 200)
        self.assertIn(test_uri, response.data['uri'])
        self.assertEqual(response.data['course_id'], unicode(course.id))
        self.assertEqual(response.data['user_id'], user_id)

        # Now add the user's position in the course
        position_data = {
            'positions': [
                {
                    'parent_content_id': unicode(course.id),
                    'child_content_id': unicode(chapter1.scope_ids.usage_id)

                }
            ]
        }
        response = self.do_post(test_uri, data=position_data)
        self.assertEqual(response.data['positions'][0], unicode(chapter1.scope_ids.usage_id))
        response = self.do_get(test_uri)
        self.assertGreater(response.data['position'], 0)  # Position in the GET response is an integer!
        self.assertEqual(response.data['position_tree']['chapter']['id'], unicode(chapter1.scope_ids.usage_id))

    def test_user_courses_detail_get_invalid_course(self):
        test_uri = '{}/{}/courses/{}'.format(self.users_base_uri, self.user.id, self.test_bogus_course_id)
        response = self.do_get(test_uri)
        self.assertEqual(response.status_code, 404)

    def test_user_courses_detail_get_undefined_user(self):
        test_uri = '{}/2134234/courses/a8df7/asv/d98'.format(self.users_base_uri)
        response = self.do_get(test_uri)
        self.assertEqual(response.status_code, 404)

    def test_user_courses_detail_get_undefined_enrollment(self):
        course = CourseFactory.create(org='TUCDGUE', run='TUCDGUE1')
        test_uri = self.users_base_uri
        local_username = self.test_username + str(randint(11, 99))
        data = {'email': self.test_email, 'username': local_username, 'password':
                self.test_password, 'first_name': self.test_first_name, 'last_name': self.test_last_name}
        response = self.do_post(test_uri, data)
        user_id = response.data['id']
        test_uri = '{}/{}/courses/{}'.format(self.users_base_uri, user_id, course.id)
        response = self.do_get(test_uri)
        self.assertEqual(response.status_code, 404)

    def test_user_courses_detail_delete(self):
        course = CourseFactory.create(org='TUCDD', run='TUCDD1')
        test_uri = self.users_base_uri
        local_username = self.test_username + str(randint(11, 99))
        data = {'email': self.test_email, 'username': local_username, 'password':
                self.test_password, 'first_name': self.test_first_name, 'last_name': self.test_last_name}
        response = self.do_post(test_uri, data)
        user_id = response.data['id']
        post_uri = test_uri + '/' + str(user_id) + '/courses'
        data = {'course_id': unicode(course.id)}
        response = self.do_post(post_uri, data)
        self.assertEqual(response.status_code, 201)
        test_uri = post_uri + '/' + str(course.id)
        response = self.do_get(test_uri)
        self.assertEqual(response.status_code, 200)
        response = self.do_post(post_uri, data)  # Re-enroll the student in the course
        self.assertEqual(response.status_code, 409)
        response = self.do_delete(test_uri)
        self.assertEqual(response.status_code, 204)
        response = self.do_get(test_uri)
        self.assertEqual(response.status_code, 404)
        response = self.do_post(post_uri, data)
        self.assertEqual(response.status_code, 201)
        response = self.do_get(test_uri)
        self.assertEqual(response.status_code, 200)
        response = self.do_delete(test_uri)
        self.assertEqual(response.status_code, 204)
        response = self.do_get(test_uri)
        self.assertEqual(response.status_code, 404)

    def test_user_courses_detail_delete_undefined_user(self):
        course = CourseFactory.create(org='TUCDDUU', run='TUCDDUU1')
        user_id = '2134234'
        test_uri = '{}/{}/courses/{}'.format(self.users_base_uri, user_id, course.id)
        response = self.do_delete(test_uri)
        self.assertEqual(response.status_code, 204)

    def test_user_courses_detail_delete_undefined_course(self):
        test_uri = '{}/{}/courses/{}'.format(self.users_base_uri, self.user.id, self.test_bogus_course_id)
        response = self.do_delete(test_uri)
        self.assertEqual(response.status_code, 204)

    def test_user_course_grades_course_not_found(self):
        test_uri = '{}/{}/courses/some/unknown/course/grades'.format(self.users_base_uri, self.user.id)
        response = self.do_get(test_uri)
        self.assertEqual(response.status_code, 404)

    def test_user_course_grades_user_not_found(self):
        course = CourseFactory.create(org='TUCGUNF', run='TUCGUNF1')
        test_uri = '{}/99999999/courses/{}/grades'.format(self.users_base_uri, course.id)
        response = self.do_get(test_uri)
        self.assertEqual(response.status_code, 404)

    def test_user_course_grades_user_not_enrolled(self):
        course = CourseFactory.create(org='TUCGUNF', run='TUCGUNF1')
        test_uri = '{}/{}/courses/{}/grades'.format(self.users_base_uri, self.user.id, course.id)
        response = self.do_get(test_uri)
        self.assertEqual(response.status_code, 404)

        # now enroll user
        post_uri = '{}/{}/courses'.format(self.users_base_uri, self.user.id)
        data = {'course_id': unicode(course.id)}
        response = self.do_post(post_uri, data)
        self.assertEqual(response.status_code, 201)

        # get user grades after enrollment
        response = self.do_get(test_uri)
        self.assertEqual(response.status_code, 200)

    def test_user_preferences_user_list_get_not_found(self):
        test_uri = '{}/{}/preferences'.format(self.users_base_uri, '999999')
        response = self.do_get(test_uri)
        self.assertEqual(response.status_code, 404)

    def test_user_preferences_list_get_default(self):
        # By default newly created users will have one initial preference settings:
        # 'pref-lang' = 'en'
        user_id = self._create_test_user()
        test_uri = '{}/{}/preferences'.format(self.users_base_uri, user_id)
        response = self.do_get(test_uri)
        self.assertEqual(response.status_code, 200)
        self.assertEqual(len(response.data), 2)
        self.assertEqual(response.data['pref-lang'], 'en')
        self.assertIsNotNone(response.data['notification_pref'])

    def test_user_preferences_list_post_user_not_found(self):
        test_uri = '{}/{}/preferences'.format(self.users_base_uri, '999999')
        response = self.do_post(test_uri, {"foo": "bar"})
        self.assertEqual(response.status_code, 404)

    def test_user_preferences_list_post_bad_request(self):
        user_id = self._create_test_user()
        test_uri = '{}/{}/preferences'.format(self.users_base_uri, user_id)
        response = self.do_post(test_uri, {})
        self.assertEqual(response.status_code, 400)
        # also test with a non-simple key/value set of strings
        response = self.do_post(test_uri, {"an_array": ['1', '2']})
        self.assertEqual(response.status_code, 400)
        response = self.do_post(test_uri, {"an_int": 1})
        self.assertEqual(response.status_code, 400)
        response = self.do_post(test_uri, {"a_float": 1.00})
        self.assertEqual(response.status_code, 400)
        response = self.do_post(test_uri, {"a_boolean": False})
        self.assertEqual(response.status_code, 400)

    def test_user_preferences_list_post(self):
        user_id = self._create_test_user()
        test_uri = '{}/{}/preferences'.format(self.users_base_uri, user_id)
        response = self.do_post(test_uri, {"foo": "bar"})
        self.assertEqual(response.status_code, 201)
        response = self.do_get(test_uri)
        self.assertEqual(response.status_code, 200)
        self.assertEqual(len(response.data), 3)
        self.assertIsNotNone(response.data['notification_pref'])
        self.assertEqual(response.data['pref-lang'], 'en')
        self.assertEqual(response.data['foo'], 'bar')

    def test_user_preferences_list_update(self):
        user_id = self._create_test_user()
        test_uri = '{}/{}/preferences'.format(self.users_base_uri, user_id)
        response = self.do_post(test_uri, {"foo": "bar"})
        self.assertEqual(response.status_code, 201)
        response = self.do_post(test_uri, {"foo": "updated"})
        self.assertEqual(response.status_code, 200)
        response = self.do_get(test_uri)
        self.assertEqual(response.status_code, 200)
        self.assertEqual(len(response.data), 3)
        self.assertIsNotNone(response.data['notification_pref'])
        self.assertEqual(response.data['pref-lang'], 'en')
        self.assertEqual(response.data['foo'], 'updated')

    def test_user_preferences_detail_get(self):
        user_id = self._create_test_user()
        test_uri = '{}/{}/preferences'.format(self.users_base_uri, user_id)
        response = self.do_post(test_uri, {"foo": "bar"})
        self.assertEqual(response.status_code, 201)
        test_uri = '{}/{}'.format(test_uri, 'foo')
        response = self.do_get(test_uri)
        self.assertEqual(response.status_code, 200)
        self.assertEqual(response.data['foo'], 'bar')

    def test_user_preferences_detail_get_invalid_user(self):
        test_uri = '{}/12345/preferences/foo'.format(self.users_base_uri)
        response = self.do_get(test_uri)
        self.assertEqual(response.status_code, 404)

    def test_user_preferences_detail_delete(self):
        user_id = self._create_test_user()
        test_uri = '{}/{}/preferences'.format(self.users_base_uri, user_id)
        response = self.do_post(test_uri, {"foo": "bar"})
        self.assertEqual(response.status_code, 201)
        test_uri = '{}/{}'.format(test_uri, 'foo')
        response = self.do_get(test_uri)
        self.assertEqual(response.status_code, 200)
        response = self.do_delete(test_uri)
        self.assertEqual(response.status_code, 204)
        response = self.do_get(test_uri)
        self.assertEqual(response.status_code, 404)

    def test_user_preferences_detail_delete_invalid_user(self):
        test_uri = '{}/12345/preferences/foo'.format(self.users_base_uri)
        response = self.do_delete(test_uri)
        self.assertEqual(response.status_code, 404)

    def test_user_courses_grades_list_get(self):  # pylint: disable=R0915
        grading_course = self.setup_course_with_grading()
        CourseEnrollmentFactory.create(user=self.user, course_id=grading_course.id)
        module = self.get_module_for_user(self.user, grading_course, grading_course.midterm_assignment)
        grade_dict = {'value': 1, 'max_value': 1, 'user_id': self.user.id}
        module.system.publish(module, 'grade', grade_dict)

        test_uri = '{}/{}/courses/{}/grades'.format(self.users_base_uri, self.user.id, unicode(grading_course.id))
        response = self.do_get(test_uri)
        self.assertEqual(response.status_code, 200)

        courseware_summary = response.data['courseware_summary']
        self.assertEqual(len(courseware_summary), 2)
        self.assertEqual(courseware_summary[0]['course'], grading_course.display_name)
        self.assertEqual(courseware_summary[0]['display_name'], 'Chapter 1')

        sections = courseware_summary[0]['sections']
        self.assertEqual(len(sections), 1)
        self.assertEqual(sections[0]['display_name'], 'Sequence 1')
        self.assertEqual(sections[0]['graded'], False)

        sections = courseware_summary[1]['sections']
        self.assertEqual(len(sections), 2)
        self.assertEqual(sections[0]['display_name'], 'Sequence 2')
        self.assertEqual(sections[0]['graded'], True)

        grade_summary = response.data['grade_summary']
        self.assertGreater(len(grade_summary['section_breakdown']), 0)
        grading_policy = response.data['grading_policy']
        self.assertGreater(len(grading_policy['GRADER']), 0)
        self.assertIsNotNone(grading_policy['GRADE_CUTOFFS'])
        self.assertAlmostEqual(response.data['current_grade'], 0.5, 1)
        self.assertAlmostEqual(response.data['proforma_grade'], 1, 1)

        test_uri = '{}/{}/courses/grades'.format(self.users_base_uri, self.user.id)

        response = self.do_get(test_uri)
        self.assertEqual(response.status_code, 200)
        self.assertEqual(response.data[0]['course_id'], unicode(grading_course.id))
        self.assertAlmostEqual(response.data[0]['current_grade'], 0.5, 1)
        self.assertAlmostEqual(response.data[0]['proforma_grade'], 1, 1)
        self.assertEqual(response.data[0]['complete_status'], False)

    def test_user_courses_grades_list_get_after_enrollment(self):  # pylint: disable=R0915
        grading_course = self.setup_course_with_grading()

        # getting grades without user being enrolled in the course should raise 404
        test_uri = '{}/{}/courses/{}/grades'.format(self.users_base_uri, self.user.id, unicode(grading_course.id))
        response = self.do_get(test_uri)
        self.assertEqual(response.status_code, 404)

        # enroll user in the course
        test_uri = '{}/{}/courses'.format(self.users_base_uri, self.user.id)
        response = self.do_post(test_uri, {'course_id': unicode(grading_course.id)})
        self.assertEqual(response.status_code, 201)

        # now we should be able to fetch grades of user
        test_uri = '{}/{}/courses/{}/grades'.format(self.users_base_uri, self.user.id, unicode(grading_course.id))
        response = self.do_get(test_uri)
        self.assertEqual(response.status_code, 200)

        courseware_summary = response.data['courseware_summary']
        self.assertEqual(len(courseware_summary), 2)
        self.assertEqual(courseware_summary[0]['course'], grading_course.display_name)
        self.assertEqual(courseware_summary[0]['display_name'], 'Chapter 1')

        sections = courseware_summary[0]['sections']
        self.assertEqual(len(sections), 1)
        self.assertEqual(sections[0]['display_name'], 'Sequence 1')
        self.assertEqual(sections[0]['graded'], False)

        sections = courseware_summary[1]['sections']
        self.assertEqual(len(sections), 2)
        self.assertEqual(sections[0]['display_name'], 'Sequence 2')
        self.assertEqual(sections[0]['graded'], True)

        grade_summary = response.data['grade_summary']
        self.assertGreater(len(grade_summary['section_breakdown']), 0)
        grading_policy = response.data['grading_policy']
        self.assertGreater(len(grading_policy['GRADER']), 0)
        self.assertIsNotNone(grading_policy['GRADE_CUTOFFS'])
        self.assertAlmostEqual(response.data['current_grade'], 0, 0)
        self.assertAlmostEqual(response.data['proforma_grade'], 0, 0)

        test_uri = '{}/{}/courses/grades'.format(self.users_base_uri, self.user.id)

        response = self.do_get(test_uri)
        self.assertEqual(response.status_code, 200)
        self.assertEqual(response.data[0]['course_id'], unicode(grading_course.id))
        self.assertAlmostEqual(response.data[0]['current_grade'], 0, 0)
        self.assertAlmostEqual(response.data[0]['proforma_grade'], 0, 0)
        self.assertEqual(response.data[0]['complete_status'], False)

    def is_user_profile_created_updated(self, response, data):
        """This function compare response with user profile data """

        first_name = data.get('first_name', self.test_first_name)
        last_name = data.get('last_name', self.test_last_name)
        fullname = '{} {}'.format(first_name, last_name)
        self.assertEqual(response.data['full_name'], fullname)
        self.assertEqual(response.data['city'], data["city"])
        self.assertEqual(response.data['country'], data["country"])
        self.assertEqual(response.data['gender'], data["gender"])
        self.assertEqual(response.data['title'], data["title"])
        self.assertEqual(response.data['avatar_url'], data["avatar_url"])
        self.assertEqual(
            response.data['level_of_education'], data["level_of_education"])
        self.assertEqual(
            str(response.data['year_of_birth']), data["year_of_birth"])
        # This one's technically on the user model itself, but can be updated.
        self.assertEqual(response.data['email'], data['email'])

    def test_user_organizations_list(self):
        user_id = self.user.id
        anonymous_id = anonymous_id_for_user(self.user, self.course.id)
        for i in xrange(1, 7):
            data = {
                'name': 'Org ' + str(i),
                'display_name': 'Org display name' + str(i),
                'users': [user_id]
            }
            response = self.do_post(self.org_base_uri, data)
            self.assertEqual(response.status_code, 201)

        test_uri = '{}/{}/organizations/'.format(self.users_base_uri, user_id)
        response = self.do_get(test_uri)
        self.assertEqual(response.data['count'], 6)
        self.assertEqual(len(response.data['results']), 6)
        self.assertEqual(response.data['num_pages'], 1)

        # test with anonymous user id
        test_uri = '{}/{}/organizations/'.format(self.users_base_uri, anonymous_id)
        response = self.do_get(test_uri)
        self.assertEqual(response.data['count'], 6)

        # test with invalid user
        response = self.do_get('{}/4356340/organizations/'.format(self.users_base_uri))
        self.assertEqual(response.status_code, 404)

    def test_user_workgroups_list(self):
        test_workgroups_uri = self.workgroups_base_uri  # pylint: disable=W0612
        project_1 = Project.objects.create(
            course_id=unicode(self.course.id),
            content_id=unicode(self.course_content.scope_ids.usage_id),
        )
        p1_workgroup_1 = Workgroup.objects.create(  # pylint: disable=W0612
            name='Workgroup 1',
            project=project_1
        )

        project_2 = Project.objects.create(
            course_id=unicode(self.course2.id),
            content_id=unicode(self.course2_content.scope_ids.usage_id),
        )
        p2_workgroup_1 = Workgroup.objects.create(  # pylint: disable=W0612
            name='Workgroup 2',
            project=project_2
        )
        for __ in xrange(1, 12):
            test_user = UserFactory()
            users_uri = '{}{}/users/'.format(self.workgroups_base_uri, 1)
            data = {"id": test_user.id}
            response = self.do_post(users_uri, data)
            self.assertEqual(response.status_code, 201)
            if test_user.id > 6:
                users_uri = '{}{}/users/'.format(self.workgroups_base_uri, 2)
                data = {"id": test_user.id}
                response = self.do_post(users_uri, data)
                self.assertEqual(response.status_code, 201)

        # test with anonymous user id
        anonymous_id = anonymous_id_for_user(test_user, self.course.id)
        test_uri = '{}/{}/workgroups/?page_size=1'.format(self.users_base_uri, anonymous_id)
        response = self.do_get(test_uri)
        self.assertEqual(response.data['count'], 2)
        self.assertEqual(len(response.data['results']), 1)
        self.assertEqual(response.data['num_pages'], 2)

        # test with course_id filter and integer user id
        course_id = {'course_id': unicode(self.course.id)}
        response = self.do_get('{}/{}/workgroups/?{}'.format(self.users_base_uri, test_user.id, urlencode(course_id)))
        self.assertEqual(response.status_code, 200)
        self.assertEqual(response.data['count'], 1)
        self.assertEqual(len(response.data['results']), 1)
        self.assertIsNotNone(response.data['results'][0]['name'])
        self.assertIsNotNone(response.data['results'][0]['project'])

        # test with invalid user
        response = self.do_get('{}/4356340/workgroups/'.format(self.users_base_uri))
        self.assertEqual(response.status_code, 404)

        # test with valid user but has no workgroup
        another_user_id = self._create_test_user()
        response = self.do_get('{}/{}/workgroups/'.format(self.users_base_uri, another_user_id))
        self.assertEqual(response.status_code, 200)
        self.assertEqual(response.data['count'], 0)
        self.assertEqual(len(response.data['results']), 0)

    def test_user_completions_list(self):
        user_id = self.user.id
        another_user_id = UserFactory().id
        completion_uri = '{}/{}/completions/'.format(self.courses_base_uri, unicode(self.course.id))

        for i in xrange(1, 26):
            if i > 12:
                course_user_id = another_user_id
            else:
                course_user_id = user_id
            local_content_name = 'Video_Sequence{}'.format(i)
            local_content = ItemFactory.create(
                category="videosequence",
                parent_location=self.course_content.location,
                data=str(uuid.uuid4()),
                display_name=local_content_name
            )
            completions_data = {'content_id': unicode(local_content.scope_ids.usage_id), 'user_id': course_user_id}
            response = self.do_post(completion_uri, completions_data)
            self.assertEqual(response.status_code, 201)

        # Get course module completion by user
        completion_list_uri = '{}/{}/courses/{}/completions/?page_size=6'.format(
            self.users_base_uri,
            user_id,
            unicode(self.course.id)
        )
        response = self.do_get(completion_list_uri)
        self.assertEqual(response.status_code, 200)
        self.assertEqual(response.data['count'], 12)
        self.assertEqual(len(response.data['results']), 6)  # 12 matches, but only 6 per page
        self.assertEqual(response.data['results'][0]['user_id'], user_id)
        self.assertEqual(response.data['results'][0]['course_id'], unicode(self.course.id))
        self.assertEqual(response.data['num_pages'], 2)

        # Get course module completion by other user
        completion_list_uri = '{}/{}/courses/{}/completions/'.format(
            self.users_base_uri,
            another_user_id,
            unicode(self.course.id)
        )
        response = self.do_get(completion_list_uri)
        self.assertEqual(response.status_code, 200)
        self.assertEqual(response.data['count'], 13)

        # Get course module completion by other user and course module id (content_id)
        content_id = {'content_id': unicode(local_content.scope_ids.usage_id)}
        completion_list_uri = '{}/{}/courses/{}/completions/?{}'.format(
            self.users_base_uri,
            course_user_id,
            unicode(self.course.id),
            urlencode(content_id)
        )
        response = self.do_get(completion_list_uri)
        self.assertEqual(response.status_code, 200)
        self.assertEqual(response.data['count'], 1)

        # Get course module completion by bogus user
        completion_list_uri = '{}/{}/courses/{}/completions/'.format(
            self.users_base_uri,
            '34323422',
            unicode(self.course.id)
        )
        response = self.do_get(completion_list_uri)
        self.assertEqual(response.status_code, 404)

    def test_user_count_by_city(self):
        test_uri = self.users_base_uri

        # create a 25 new users
        for i in xrange(1, 26):
            if i < 10:
                city = 'San Francisco'
            elif i < 15:
                city = 'Denver'
            elif i < 20:
                city = 'Dallas'
            else:
                city = 'New York City'
            data = {
                'email': 'test{}@example.com'.format(i), 'username': 'test_user{}'.format(i),
                'password': self.test_password,
                'first_name': self.test_first_name, 'last_name': self.test_last_name, 'city': city,
                'country': 'PK', 'level_of_education': 'b', 'year_of_birth': '2000', 'gender': 'male',
                'title': 'Software Engineer', 'avatar_url': 'http://example.com/avatar.png'
            }

            response = self.do_post(test_uri, data)
            self.assertEqual(response.status_code, 201)
            response = self.do_get(response.data['uri'])
            self.assertEqual(response.status_code, 200)
            self.is_user_profile_created_updated(response, data)

        response = self.do_get('{}/metrics/cities/'.format(self.users_base_uri))
        self.assertEqual(response.status_code, 200)
        self.assertEqual(len(response.data['results']), 4)
        self.assertEqual(response.data['results'][0]['city'], 'San Francisco')
        self.assertEqual(response.data['results'][0]['count'], 9)

        # filter counts by city
        response = self.do_get('{}/metrics/cities/?city=new york city'.format(self.users_base_uri))
        self.assertEqual(response.status_code, 200)
        self.assertEqual(len(response.data['results']), 1)
        self.assertEqual(response.data['results'][0]['city'], 'New York City')
        self.assertEqual(response.data['results'][0]['count'], 6)

    def test_users_social_metrics_get_service_unavailable(self):
        test_uri = '{}/{}/courses/{}/metrics/social/'.format(self.users_base_uri, self.user.id, self.course.id)
        response = self.do_get(test_uri)
        self.assertEqual(response.status_code, 500)

    def test_users_social_metrics_get_invalid_user(self):
        test_uri = '{}/12345/courses/{}/metrics/social/'.format(self.users_base_uri, self.course.id)
        response = self.do_get(test_uri)
        self.assertEqual(response.status_code, 404)

    @mock.patch("edx_solutions_api_integration.users.views.get_user_social_stats", _fake_get_user_social_stats)
    def test_users_social_metrics(self):
        test_uri = '{}/{}/courses/{}/metrics/social/'.format(self.users_base_uri, self.user.id, self.course.id)
        response = self.do_get(test_uri)
        self.assertEqual(response.status_code, 200)

    @mock.patch("edx_solutions_api_integration.users.views.get_user_social_stats", _fake_get_user_social_stats_with_end)
    def test_users_social_metrics_end_date(self):
        course = CourseFactory.create(org='TUCGLG', run='TUCGLG1', end=datetime(2012, 1, 1))

        test_uri = '{}/{}/courses/{}/metrics/social/'.format(self.users_base_uri, self.user.id, course.id)
        response = self.do_get(test_uri)
        self.assertEqual(response.status_code, 200)

    def test_users_roles_list_get(self):
        allow_access(self.course, self.user, 'staff')
        course2 = CourseFactory.create(
            display_name="TEST COURSE2",
            start=datetime(2014, 6, 16, 14, 30),
            end=datetime(2020, 1, 16, 14, 30),
            org='TURLG',
            run='TURLG1'
        )
        allow_access(course2, self.user, 'instructor')
        course3 = CourseFactory.create(
            display_name="TEST COURSE3",
            start=datetime(2014, 6, 16, 14, 30),
            end=datetime(2020, 1, 16, 14, 30),
            org='TURLG2',
            run='TURLG2'
        )
        allow_access(course3, self.user, 'staff')
        test_uri = '{}/{}/roles/'.format(self.users_base_uri, self.user.id)
        response = self.do_get(test_uri)
        self.assertEqual(response.status_code, 200)
        self.assertEqual(response.data['count'], 3)

        # filter roleset by course
        course_id = {'course_id': '{}'.format(unicode(course3.id))}
        course_filter_uri = '{}?{}'.format(test_uri, urlencode(course_id))
        response = self.do_get(course_filter_uri)
        self.assertEqual(response.status_code, 200)
        self.assertEqual(response.data['count'], 1)

        # filter roleset by role
        role = {'role': 'instructor'}
        role_filter_uri = '{}?{}'.format(test_uri, urlencode(role))
        response = self.do_get(role_filter_uri)
        self.assertEqual(response.status_code, 200)
        self.assertEqual(response.data['count'], 1)
        role = {'role': 'invalid_role'}
        role_filter_uri = '{}?{}'.format(test_uri, urlencode(role))
        response = self.do_get(role_filter_uri)
        self.assertEqual(response.status_code, 200)
        self.assertEqual(response.data['count'], 0)

    def test_users_roles_list_get_invalid_user(self):
        test_uri = '{}/23423/roles/'.format(self.users_base_uri)
        response = self.do_get(test_uri)
        self.assertEqual(response.status_code, 404)

    def test_users_roles_list_get_invalid_course(self):
        test_uri = '{}/{}/roles/'.format(self.users_base_uri, self.user.id)
        course_id = {'course_id': '{}'.format(unicode(self.test_bogus_course_id))}
        test_uri = '{}?{}'.format(test_uri, urlencode(course_id))
        response = self.do_get(test_uri)
        self.assertEqual(response.status_code, 404)

    def test_users_roles_list_post(self):
        test_uri = '{}/{}/roles/'.format(self.users_base_uri, self.user.id)
        response = self.do_get(test_uri)
        self.assertEqual(response.status_code, 200)
        self.assertEqual(response.data['count'], 0)

        data = {'course_id': unicode(self.course.id), 'role': 'instructor'}
        response = self.do_post(test_uri, data)
        self.assertEqual(response.status_code, 201)
        response = self.do_get(test_uri)
        self.assertEqual(response.status_code, 200)
        self.assertEqual(response.data['count'], 1)

        # Confirm this user also has forum moderation permissions
        role = Role.objects.get(course_id=self.course.id, name=FORUM_ROLE_MODERATOR)
        has_role = role.users.get(id=self.user.id)
        self.assertTrue(has_role)

    def test_users_roles_list_post_invalid_user(self):
        test_uri = '{}/2131/roles/'.format(self.users_base_uri)
        data = {'course_id': unicode(self.course.id), 'role': 'instructor'}
        response = self.do_post(test_uri, data)
        self.assertEqual(response.status_code, 404)

    def test_users_roles_list_post_invalid_course(self):
        test_uri = '{}/{}/roles/'.format(self.users_base_uri, self.user.id)
        data = {'course_id': self.test_bogus_course_id, 'role': 'instructor'}
        response = self.do_post(test_uri, data)
        self.assertEqual(response.status_code, 400)

    def test_users_roles_list_post_invalid_role(self):
        test_uri = '{}/{}/roles/'.format(self.users_base_uri, self.user.id)
        data = {'course_id': unicode(self.course.id), 'role': 'invalid_role'}
        response = self.do_post(test_uri, data)
        self.assertEqual(response.status_code, 400)

    def test_users_roles_list_put(self):
        course2 = CourseFactory.create(
            display_name="TEST COURSE2",
            start=datetime(2014, 6, 16, 14, 30),
            end=datetime(2020, 1, 16, 14, 30),
            org='TURLP2',
            run='TURLP2'
        )
        Role.objects.get_or_create(
            name=FORUM_ROLE_MODERATOR,
            course_id=course2.id)

        course3 = CourseFactory.create(
            display_name="TEST COURSE3",
            start=datetime(2014, 6, 16, 14, 30),
            end=datetime(2020, 1, 16, 14, 30),
            org='TURLP3',
            run='TURLP3'
        )
        Role.objects.get_or_create(
            name=FORUM_ROLE_MODERATOR,
            course_id=course3.id)

        course4 = CourseFactory.create(
            display_name="COURSE4 NO MODERATOR",
            start=datetime(2014, 6, 16, 14, 30),
            end=datetime(2020, 1, 16, 14, 30),
            org='TURLP4',
            run='TURLP4'
        )

        test_uri = '{}/{}/roles/'.format(self.users_base_uri, self.user.id)
        response = self.do_get(test_uri)
        self.assertEqual(response.status_code, 200)
        self.assertEqual(response.data['count'], 0)

        data = {'ignore_roles': ['staff'], 'roles': [
            {'course_id': unicode(self.course.id), 'role': 'instructor'},
            {'course_id': unicode(course2.id), 'role': 'instructor'},
            {'course_id': unicode(course3.id), 'role': 'instructor'},
            {'course_id': unicode(course3.id), 'role': 'staff'},
        ]}

        response = self.do_put(test_uri, data)
        self.assertEqual(response.status_code, 200)
        response = self.do_get(test_uri)
        self.assertEqual(response.status_code, 200)
        self.assertEqual(response.data['count'], 3)
        for role in response.data['results']:
            self.assertEqual(role['role'], 'instructor')

        data = {'roles': [
            {'course_id': unicode(self.course.id), 'role': 'staff'},
            {'course_id': unicode(course2.id), 'role': 'staff'},
        ]}
        response = self.do_put(test_uri, data)
        self.assertEqual(response.status_code, 200)
        response = self.do_get(test_uri)
        self.assertEqual(response.status_code, 200)
        self.assertEqual(response.data['count'], 2)
        for role in response.data['results']:
            self.assertEqual(role['role'], 'staff')

        # Add a role that does not have a corresponding moderator role configured
        allow_access(course4, self.user, 'staff')
        # Now modify the existing no-moderator role using the API, which tries to set the moderator role
        # Also change one of the existing moderator roles, but call it using the deprecated string version
        data = {'roles': [
            {'course_id': course4.id.to_deprecated_string(), 'role': 'instructor'},
            {'course_id': course2.id.to_deprecated_string(), 'role': 'instructor'},
        ]}
        response = self.do_put(test_uri, data)
        self.assertEqual(response.status_code, 200)
        response = self.do_get(test_uri)
        self.assertEqual(response.status_code, 200)
        self.assertEqual(response.data['count'], 2)

    def test_users_roles_list_put_invalid_user(self):
        test_uri = '{}/2131/roles/'.format(self.users_base_uri)
        data = {'roles': [{'course_id': unicode(self.course.id), 'role': 'instructor'}]}
        response = self.do_put(test_uri, data)
        self.assertEqual(response.status_code, 404)

    def test_users_roles_list_put_invalid_course(self):
        test_uri = '{}/{}/roles/'.format(self.users_base_uri, self.user.id)
        data = {'course_id': unicode(self.course.id), 'role': 'instructor'}
        response = self.do_post(test_uri, data)
        self.assertEqual(response.status_code, 201)

        data = {'roles': [{'course_id': self.test_bogus_course_id, 'role': 'instructor'}]}
        response = self.do_put(test_uri, data)
        self.assertEqual(response.status_code, 400)

        response = self.do_get(test_uri)
        self.assertEqual(response.status_code, 200)
        self.assertEqual(response.data['count'], 1)
        self.assertEqual(response.data['results'][0]['course_id'], unicode(self.course.id))

    def test_users_roles_list_put_invalid_roles(self):
        test_uri = '{}/{}/roles/'.format(self.users_base_uri, self.user.id)
        data = {'roles': []}
        response = self.do_put(test_uri, data)
        self.assertEqual(response.status_code, 400)
        data = {'roles': [{'course_id': unicode(self.course.id), 'role': 'invalid-role'}]}
        response = self.do_put(test_uri, data)
        self.assertEqual(response.status_code, 400)

    def test_users_roles_courses_detail_delete(self):
        test_uri = '{}/{}/roles/'.format(self.users_base_uri, self.user.id)
        data = {'course_id': unicode(self.course.id), 'role': 'instructor'}
        response = self.do_post(test_uri, data)
        self.assertEqual(response.status_code, 201)

        response = self.do_get(test_uri)
        self.assertEqual(response.data['count'], 1)

        delete_uri = '{}instructor/courses/{}'.format(test_uri, unicode(self.course.id))
        response = self.do_delete(delete_uri)
        self.assertEqual(response.status_code, 204)

        response = self.do_get(test_uri)
        self.assertEqual(response.data['count'], 0)

        # Confirm this user no longer has forum moderation permissions
        role = Role.objects.get(course_id=self.course.id, name=FORUM_ROLE_MODERATOR)
        try:
            role.users.get(id=self.user.id)
            self.assertTrue(False)
        except ObjectDoesNotExist:
            pass

    def test_users_roles_courses_detail_delete_invalid_course(self):
        test_uri = '{}/{}/roles/'.format(self.users_base_uri, self.user.id)
        delete_uri = '{}instructor/courses/{}'.format(test_uri, self.test_bogus_course_id)
        response = self.do_delete(delete_uri)
        self.assertEqual(response.status_code, 404)

    def test_users_roles_courses_detail_delete_invalid_user(self):
        test_uri = '{}/124134/roles/'.format(self.users_base_uri)
        delete_uri = '{}instructor/courses/{}'.format(test_uri, unicode(self.course.id))
        response = self.do_delete(delete_uri)
        self.assertEqual(response.status_code, 404)

    def test_users_roles_courses_detail_delete_invalid_role(self):
        test_uri = '{}/{}/roles/'.format(self.users_base_uri, self.user.id)
        delete_uri = '{}invalid_role/courses/{}'.format(test_uri, unicode(self.course.id))
        response = self.do_delete(delete_uri)
        self.assertEqual(response.status_code, 404)

    def test_mark_notification_as_read(self):
        user_id = self._create_test_user()

        msg_type = NotificationType(
            name='open-edx.edx_notifications.lib.tests.test_publisher',
            renderer='edx_notifications.renderers.basic.BasicSubjectBodyRenderer',
        )
        register_notification_type(msg_type)
        msg = NotificationMessage(
            namespace='test-runner',
            msg_type=msg_type,
            payload={
                'foo': 'bar'
            }
        )

        # now do happy path
        sent_user_msg = publish_notification_to_user(user_id, msg)

        # verify unread count
        self.assertEqual(get_notifications_count_for_user(user_id, filters={'read': False}), 1)

        # mark as read
        test_uri = '{}/{}/notifications/{}/'.format(self.users_base_uri, user_id, sent_user_msg.msg.id)
        response = self.do_post(test_uri, {"read": True})
        self.assertEqual(response.status_code, 201)

        # then verify unread count, which should be 0
        self.assertEqual(get_notifications_count_for_user(user_id, filters={'read': False}), 0)

    @mock.patch("edx_solutions_api_integration.users.views.module_render.get_module_for_descriptor")
    def test_user_courses_detail_get_undefined_course_module(self, mock_get_module_for_descriptor):
        # Enroll test user in test course
        CourseEnrollmentFactory.create(user=self.user, course_id=self.course.id)

        # Get user course details when course_module is None
        mock_get_module_for_descriptor.return_value = None

        test_uri = '{}/{}/courses/{}'.format(self.users_base_uri, self.user.id, self.course.id)
        response = self.do_get(test_uri)

        self.assertEqual(response.status_code, 200)
        self.assertEqual(response.data['position'], None)

    def test_users_groups_list_missing_group_id(self):
        # Test with missing group_id in request data
        test_uri = '{}/{}/groups/'.format(self.users_base_uri, self.user.id)
        data = {'group_id': ''}
        response = self.do_post(test_uri, data)
        self.assertEqual(response.status_code, 400)

    def test_users_groups_detail_delete_invalid_user_id(self):
        # Test with invalid user_id
        test_group = GroupFactory.create()
        test_uri = '{}/{}/groups/{}'.format(self.users_base_uri, '1234567', test_group.id)
        response = self.do_delete(test_uri)
        self.assertEqual(response.status_code, 404)

    def test_users_courses_list_post_missing_course_id(self):
        # Test with missing course_id in request data
        test_uri = '{}/{}/courses/'.format(self.users_base_uri, self.user.id)
        data = {'course_id': ''}
        response = self.do_post(test_uri, data)
<<<<<<< HEAD
        self.assertEqual(response.status_code, 400)
=======
        self.assertEqual(response.status_code, 400)
>>>>>>> d5b87f35
<|MERGE_RESOLUTION|>--- conflicted
+++ resolved
@@ -2223,8 +2223,4 @@
         test_uri = '{}/{}/courses/'.format(self.users_base_uri, self.user.id)
         data = {'course_id': ''}
         response = self.do_post(test_uri, data)
-<<<<<<< HEAD
         self.assertEqual(response.status_code, 400)
-=======
-        self.assertEqual(response.status_code, 400)
->>>>>>> d5b87f35
